import collections
import contextlib
import copy
import functools
import itertools
import math
import traceback
import warnings
from contextlib import contextmanager
from dataclasses import dataclass
from enum import Enum, auto
from typing import (
    Any,
    Callable,
    Deque,
    Dict,
    Generator,
    Iterable,
    Iterator,
    List,
    Mapping,
    NamedTuple,
    Optional,
    Set,
    Tuple,
    Union,
    cast,
)

import torch
import torch.distributed as dist
import torch.distributed.algorithms._checkpoint.checkpoint_wrapper as checkpoint_wrapper
import torch.nn as nn
import torch.nn.functional as F
from torch.autograd import Variable
from torch.distributed import ProcessGroup
from torch.distributed._shard.sharded_tensor import (
    Shard,
    ShardedTensor,
    init_from_local_shards,
)
from torch.distributed.algorithms._checkpoint.checkpoint_wrapper import (
    _CHECKPOINT_PREFIX,
)
from torch.distributed.algorithms._comm_hooks import (
    LOW_PRECISION_HOOKS,
    default_hooks,
)
from torch.distributed.distributed_c10d import _get_default_group
from torch.distributed.utils import (
    _replace_by_prefix,
    _sync_params_and_buffers,
    _to_kwargs,
)
from torch.nn.parameter import Parameter

from ._optim_utils import (
    _broadcast_pos_dim_tensor_states,
    _broadcast_processed_optim_state_dict,
    _flatten_optim_state_dict,
    _get_param_id_to_param,
    _get_param_id_to_param_from_optim_input,
    _get_param_to_param_id,
    _get_param_to_param_id_from_optim_input,
    _optim_state_dict,
    _process_pos_dim_tensor_state,
    _rekey_sharded_optim_state_dict,
)
from ._fsdp_extensions import _ext_chunk_tensor, _ext_pre_load_state_dict_transform
from ._utils import (
    _apply_to_modules,
    _apply_to_tensors,
    _contains_batchnorm,
    _free_storage,
    _is_fsdp_flattened,
    _override_batchnorm_mixed_precision,
    p_assert,
)
from .flat_param import (
    FlatParameter,
    FlatParamHandle,
    HandleConfig,
    HandleShardingStrategy,
    HandleTrainingState,
)
from .flatten_params_wrapper import (
    FLAT_PARAM,
    FPW_MODULE,
    FlattenParamsWrapper,
)
from .wrap import (
    ParamExecOrderWrapPolicy,
    _or_policy,
    _recursive_wrap,
    _wrap_batchnorm_individually,
)

_TORCHDISTX_AVAIL = True
try:
    from torchdistx import deferred_init, fake
except ImportError:
    _TORCHDISTX_AVAIL = False

_TORCH_FX_AVAIL = True
if not hasattr(torch, "fx"):
    _TORCH_FX_AVAIL = False
if _TORCH_FX_AVAIL:
    from ._symbolic_trace import (
        TracingConfig,
        _init_execution_info,
        _patch_tracer,
    )


__all__ = [
    "FullyShardedDataParallel", "ShardingStrategy", "MixedPrecision",
    "CPUOffload", "BackwardPrefetch", "StateDictType", "StateDictConfig",
    "FullStateDictConfig", "LocalStateDictConfig", "ShardedStateDictConfig",
    "OptimStateKeyType", "TrainingState_", "clean_tensor_name",
]


FSDP_WRAPPED_MODULE = "_fsdp_wrapped_module"
FSDP_PREFIX = FSDP_WRAPPED_MODULE + "." + FPW_MODULE + "."

_PARAM_BROADCAST_BUCKET_SIZE = int(250 * 1024 * 1024)


class ShardingStrategy(Enum):
    """
    This specifies the sharding strategy to be used for distributed training by
    :class:`FullyShardedDataParallel`.
    FULL_SHARD: Parameters, gradients, and optimizer states are sharded. For
                the parameters, this algorithm all-gathers before the forward,
                reshards after the forward, all-gathers before the backward
                computation, and reshards after the backward computation. The
                gradients are synchronized and sharded via reduce-scatter after
                the backward computation. The sharded optimizer states are
                updated locally.
    SHARD_GRAD_OP: Gradients and optimizer states are sharded during
                   computation, and additionally parameters are sharded outside
                   computation. For the parameters, this algorithm all-gathers
                   before the forward, does not reshard after the forward, and
                   only reshards after the backward computation. The gradients
                   are synchronized and sharded via reduce-scatter after the
                   backward computation. The sharded optimizer states are
                   updated locally. Inside ``no_sync()``, the parameters are
                   not resharded after the backward computation.
    NO_SHARD: Parameters, gradients, and optimizer states are not sharded but
              instead replicated across ranks, similar to PyTorch's
              ``DistributedDataParallel`` API. The gradients are synchronized
              via all-reduce after the backward computation. The unsharded
              optimizer states are updated locally.
    HYBRID_SHARD(future support): Apply ``FULL_SHARD`` intra-node and
                                  ``NO_SHARD`` inter-node.

    """
    FULL_SHARD = auto()
    SHARD_GRAD_OP = auto()
    NO_SHARD = auto()
    # TODO
    # HYBRID_SHARD = auto()


@dataclass
class MixedPrecision:
    """
    A config to enable mixed precision training with FullyShardedDataParallel.
    This class can be constructed with several flags:
        ``param_dtype`` controls the precision of model parameters, inputs, and
        therefore the precision under which computation happens. After forward
        and backward passes, FSDP parameters point to full precision shards
        that are kept in memory. Full precision parameters are always
        checkpointed.
        ``reduce_dtype`` controls the precision under which gradient reduction
        would occur, which can potentially be different than ``param_dtype``
        for use cases such as communication efficiency.
        ``buffer_dtype`` controls the precision that buffers are cast to. Note
        that buffers are unsharded and are cast in the first forward pass, and
        remain in their reduced precision state even after forward/backward
        passes. However, when taking checkpoints with ``state_dict``, buffers
        are checkpointed in their full precision (and then restored back to
        to their reduced precision) as expected. Note that this checkpoint
        support is currently limited to ``StateDictType.FULL_STATE_DICT``.
        ``keep_low_precision_grads``: Whether to upcast gradients back to the
        full parameter precision after backwards or not. This can be disabled
        to keep the gradients in the lower precision, which can potentially
        save memory if custom Optimizers are able to perform parameter updates
        effectively with lower precision grads.

    .. note:: In ``summon_full_params``, parameters are summoned in full
        precision but buffers are not.

    .. note:: Parameters and buffers are checkpointed in full precision. For
        buffers, this is only guaranteed to work for ``StateDictType.FULL_STATE_DICT``.

    .. note:: This API is experimental and subject to change.

    .. note:: Specification of reduced precision types must be explicit, in that
        if, for example, ``param_dtype`` is not specified, it will not be cast by
        FSDP. Thus, a config such as ``MixedPrecision(reduce_dtype=torch.float16)``
        will not cast buffers or parameters. Note that if a ``MixedPrecision``
        config is specified without a ``reduce_dtype``, gradient communication
        would occur in the `param_dtype` precision, if given, otherwise, in the
        original parameter precision.
    """
    # maintain a tensor of this dtype that the fp32 param shard will be cast to.
    # Will control the precision of model params, inputs, and thus compute as
    # well.
    param_dtype: Optional[torch.dtype] = None
    # Gradient communication precision.
    reduce_dtype: Optional[torch.dtype] = None
    # Buffer precision.
    # TODO: buffer + param are usually of the same type, if user specifies
    # param but not buffer, should we automatically make buffer be the same?
    buffer_dtype: Optional[torch.dtype] = None
    keep_low_precision_grads: Optional[bool] = False


@dataclass
class CPUOffload:
    """
    CPU offloading config. Currently, only parameter and gradient CPU
    offload are supported.
    offload_params: Offloading parameters to CPUs when these parameters are
                    not used for computation on GPUs. This implicitly enables
                    gradient offloading to CPUs in order for parameters and
                    gradients to be on the same device to work with optimizer.
    """

    offload_params: bool = False


class BackwardPrefetch(Enum):
    """
    Specify where to prefetch next layer's full parameters
    during backward pass.
    BACKWARD_PRE: prefetch right before current layer's backward computation
                  starts, this approach will increase backward communication
                  and computation overalpping and potentialy improve training
                  performance, but it may increase the peak memory usage as
                  the prefetched full parameters will be kept in the GPU memory
                  until next layer's backward computation is done.
    BACKWARD_POST: prefetch right after current layer's backward computation finishes,
                   this approach will not increase peak memory as prefetching happens
                   after current layer's full parameters are freed.
                   It could potentially improve backward communication and computation
                   overlapping as it avoids all_gather and reduce_scatter are blocked
                   each other in the single NCCL stream. However, based on our experiments,
                   for some models, the backward post backward hook fire order is not always
                   the reversed forward computation order, so this
                   approach may prefetch full parameters for layers ahead of next layer,
                   this 'ahead' all_gather could delay next layer's all_gather in the
                   single NCCL stream and cause the next layer's computation delay. So it may
                   cause some performance regession for some models.
    """

    BACKWARD_PRE = auto()
    BACKWARD_POST = auto()
    # TODO, BACKWARD_PRE_CPU, prefetch full parameters and keep them in the CPU memory


class TrainingState_(Enum):
    """
    Simple enum to indicate what state FSDP is in. Used for asserting
    to make sure APIs are called in the correct state.
    ..note::
        ``BACKWARD_PRE`` and ``BACKWARD_POST`` states are used to ensure we
        receives backward hooks in the correct order. It is used to catch
        unexpected order of hooks being called (likely due to our
        hook registration logic or autograd engine logic changes).
    """

    IDLE = auto()
    FORWARD = auto()
    BACKWARD_PRE = auto()
    BACKWARD_POST = auto()
    SUMMON_FULL_PARAMS = auto()


class StateDictType(Enum):
    """
    This enum indicates that which type of ``state_dict`` the FSDP module is
    currently processing (returning or loading).
    The default value is FULL_STATE_DICT to comply the PyTorch convention.
    ..note::
        FSDP currently supports three types of ``state_dict``:
            1. ``state_dict/load_state_dict`: this pair of APIs return and load
               the non-sharded, unflattened parameters. The semantics is the
               same as using DDP.
            2. ``_local_state_dict/_load_local_state_dict``: this pair of APIs return
               and load local sharded, flattened parameters. The values returned
               by ``_local_state_dict`` can be directly used by FSDP and is only
               meaningful to FSDP (because parameters are flattened). Note that
               these APIs are meant for use via the :func:`state_dict_type`
               context manager as follows:
                   >>> # xdoctest: +SKIP("undefined variables")
                   >>> with fsdp.state_dict_type(StateDictType.LOCAL_STATE_DICT):
                   ...     state = fsdp.state_dict()  # loads local state dict
            3. ``_sharded_state_dict/_load_sharded_state_dict``: this pair of APIs
               return and load sharded, unflattened parameters. The ``state_dict``
               return by ``sharded_state_dict`` can be used by all other parallel
               schemes (resharding may be required).
    """

    FULL_STATE_DICT = auto()
    LOCAL_STATE_DICT = auto()
    SHARDED_STATE_DICT = auto()


@dataclass
class StateDictConfig:
    """
    ``StateDictConfig`` is the base class for all state_dict configuration classes.
    Users should instantiate a child version (i.e. ``FullStateDictConfig``) in
    order to configure settings for the particular type of ``state_dict``
    implementation FSDP will use.
    """
    offload_to_cpu: bool = False


@dataclass
class FullStateDictConfig(StateDictConfig):
    """
    ``FullStateDictConfig`` is a config class meant to be used with
    ``StateDictType.FULL_STATE_DICT``. Currently, it accepts two parameters,
    ``offload_to_cpu`` and ``rank0_only`` which can be configured to offload
    the full ``state_dict`` to CPU and to materialize the ``state_dict`` on
    rank 0 only. When used, it is recommended to enable both of these flags
    together to optimize memory savings when taking checkpoints. Note that
    this config class is meant for user via the :func:`state_dict_type`
    context manager as follows:
        >>> # xdoctest: +SKIP("undefined variables")
        >>> fsdp = FSDP(model, auto_wrap_policy=...)
        >>> cfg = FullStateDictConfig(offload_to_cpu=True, rank0_only=True)
        >>> with FullyShardedDataParallel.state_dict_type(fsdp, StateDictType.FULL_STATE_DICT, cfg):
        >>>     state = fsdp.state_dict()
        >>>     # state will be empty on non rank 0 and contain CPU tensors on rank 0.
        >>> # To reload checkpoint for inference, finetuning, transfer learning, etc:
        >>> model = model_fn() # Initialize model on CPU in preparation for wrapping with FSDP
        >>> if dist.get_rank() == 0:
        >>>     # Load checkpoint only on rank 0 to avoid memory redundancy
        >>>     state_dict = torch.load("my_checkpoint.pt")
        >>>     model.load_state_dict(state_dict)
        >>> # All ranks initialize FSDP module as usual. ``sync_module_states`` argument
        >>> # communicates loaded checkpoint states from rank 0 to rest of the world.
        >>> fsdp = FSDP(model, device_id=torch.cuda.current_device(), auto_wrap_policy=..., sync_module_states=True)
        >>> # After this point, all ranks have FSDP model with loaded checkpoint.
    """
    rank0_only: bool = False


@dataclass
class LocalStateDictConfig(StateDictConfig):
    pass


@dataclass
class ShardedStateDictConfig(StateDictConfig):
    pass

<<<<<<< HEAD
=======

_state_dict_type_to_config = {
    StateDictType.FULL_STATE_DICT: FullStateDictConfig,
    StateDictType.LOCAL_STATE_DICT: LocalStateDictConfig,
    StateDictType.SHARDED_STATE_DICT: ShardedStateDictConfig,
}


>>>>>>> 59d6c560
class OptimStateKeyType(Enum):
    PARAM_NAME = auto()
    PARAM_ID = auto()


# A handles key represents the group of `FlatParamHandle`s involved in a given
# module's forward. These will be all-gathered together in the pre-forward and
# pre-backward.
_HandlesKey = Tuple[FlatParamHandle, ...]


class _ExecOrderWarnStatus(Enum):
    """Used internally for execution order validation."""
    NONE = auto()     # no deviation yet
    WARNING = auto()  # deviated this iteration; currently issuing warnings
    WARNED = auto()   # deviated in a previous iteration


class _ExecOrderData:
    """
    This contains the data structures to track the execution order. We track
    the pre-forward order on the *first* iteration for forward prefetching
    (which thus assumes static graph) and the post-forward order on *every*
    iteration for backward prefetching (which thus does not assume static
    graph but may be provide an incorrect order).
    """

    def __init__(
        self,
        debug_level: dist.DebugLevel,
        backward_prefetch_limit: int,
        forward_prefetch_limit: int,
    ) -> None:
        # Tracks the (static) pre-forward order for execution order validation
        # and forward prefetching
        self.handles_pre_forward_order: List[int] = []
        # Maps each handles key to its index in `handles_pre_forward_order`
        self.handles_to_pre_forward_order_index: Dict[_HandlesKey, int] = {}
        # Tracks the post-forward order for pre-backward prefetching
        self.handles_post_forward_order: List[int] = []
        # Maps each handles key to its index in `handles_post_forward_order`
        self.handles_to_post_forward_order_index: Dict[_HandlesKey, int] = {}
        self.is_first_iter = True

        # Gives the max number of backward/forward prefetched all-gathers by a
        # single module
        self._backward_prefetch_limit = backward_prefetch_limit
        self._forward_prefetch_limit = forward_prefetch_limit

        # Data structures for execution order validation
        self._checking_order: bool = (
            debug_level in [dist.DebugLevel.INFO, dist.DebugLevel.DETAIL]
        )
        self.process_group: Optional[dist.ProcessGroup] = None
        self.world_size: Optional[int] = None
        self.all_handles: List[FlatParamHandle] = []
        # Maps each handle to its index in `all_handles`, which must be the
        # same across ranks for the execution order validation to work
        self.handle_to_handle_index: Dict[FlatParamHandle, int] = {}
        # Names are prefixed from the root module
        self.flat_param_to_prefixed_param_names: Dict[FlatParameter, List[str]] = {}
        # Current index in the pre-forward execution order
        self.current_order_index = 0
        self.warn_status = _ExecOrderWarnStatus.NONE

    def init(
        self,
        fsdp_root: "FullyShardedDataParallel",
        process_group: dist.ProcessGroup,
    ) -> None:
        """
        Initializes the data structures needed for checking the forward order.
        This should be called after a root FSDP instance has been set during
        lazy initialization.
        """
        self.process_group = process_group
        self.rank = process_group.rank()
        self.world_size = process_group.size()
        # Fix an order over the handles, which should be the same across ranks
        for fsdp_module in fsdp_root.fsdp_modules(fsdp_root):
            for handle in fsdp_module._handles:
                index = len(self.all_handles)
                self.all_handles.append(handle)
                self.handle_to_handle_index[handle] = index
        self.flat_param_to_prefixed_param_names = cast(
            Dict[FlatParameter, List[str]],
            _get_param_to_unflat_param_names(fsdp_root),
        )
        # TODO (awgu): We can broadcast the metadata of rank 0's `all_handles`
        # to check that all ranks have the same handles in the same order.
        # https://github.com/pytorch/pytorch/issues/79620

    def get_handles_to_backward_prefetch(
        self,
        current_handles_key: _HandlesKey,
    ) -> List[_HandlesKey]:
        """
        Returns a :class:`list` of the handles keys of the handles to backward
        prefetch given the current handles key. If there are no valid handles
        keys to prefetch, then this returns an empty :class:`list`.
        """
        current_index = self.handles_to_post_forward_order_index.get(current_handles_key, None)
        if current_index is None:
            return None
        target_index = current_index - 1
        target_handles_keys: List[_HandlesKey] = []
        for _ in range(self._backward_prefetch_limit):
            if target_index < 0:
                break
            target_handles_keys.append(
                self.handles_post_forward_order[target_index]
            )
            target_index -= 1
        return target_handles_keys

    def get_handles_to_forward_prefetch(
        self,
        current_handles_key: _HandlesKey,
    ) -> List[_HandlesKey]:
        """
        Returns a :class:`list` of the handles keys of the handles to forward
        prefetch given the current handles key. If there are no valid handles
        keys to prefetch, then this returns an empty :class:`list`.
        """
        current_index = self.handles_to_pre_forward_order_index.get(current_handles_key, None)
        if current_index is None:
            return None
        target_index = current_index + 1
        target_handles_keys: List[_HandlesKey] = []
        for _ in range(self._forward_prefetch_limit):
            if target_index >= len(self.handles_pre_forward_order):
                break
            target_handles_keys.append(
                self.handles_pre_forward_order[target_index]
            )
            target_index += 1
        return target_handles_keys

    def record_post_forward(self, handles: List[FlatParamHandle]) -> None:
        """
        Records ``handles`` in the post-forward order, where ``handles`` should
        be a group of handles used in the same module's forward. If ``handles``
        is empty, then it is omitted.

        Unlike :meth:`record_pre_forward`, this records the order *every*
        iteration with the expectation that the recorded order is reset in
        :meth:`next_iter`.
        """
        if not handles:
            return
        handles_key = tuple(handles)
        # Only record the first usage of a handles key
        if handles_key in self.handles_to_post_forward_order_index:
            return
        index = len(self.handles_post_forward_order)
        self.handles_to_post_forward_order_index[handles_key] = index
        self.handles_post_forward_order.append(handles_key)

    def record_pre_forward(self, handles: List[FlatParamHandle], is_training: bool) -> None:
        """
        Records ``handles`` in the pre-forward order on the first iteration,
        where ``handles`` should be a group of handles used in the same
        module's forward. If ``handles`` is empty, then it is omitted.

        On the first iteration, this checks the execution order across ranks.
        See :meth:`_check_order` for details.
        """
        if not handles:
            return
        handles_key = tuple(handles)
        self._check_order(handles_key, is_training)
        # Fix the order after the first iteration and only record the first
        # usage of a handles key
        if (
            not self.is_first_iter
            or handles_key in self.handles_to_pre_forward_order_index
        ):
            return
        index = len(self.handles_pre_forward_order)
        self.handles_to_pre_forward_order_index[handles_key] = index
        self.handles_pre_forward_order.append(handles_key)

    def _check_order(self, handles_key: _HandlesKey, is_training: bool) -> None:
        """
        Checks the forward execution order as long as ``is_training`` is
        ``True`` since checking in eval mode is not supported.

        - On the first iteration, this uses all-gathers to check that all ranks
        are all-gathering the same handles and hence ``FlatParameter`` s,
        raising an error if not.
        - On subsequent iterations, if the distributed debug level is at least
        INFO, then this checks that each rank is locally consistent with its
        own forward order from the first iteration, issuing a warning if not.
        This issues a warning on the first deviating iteration and stops
        warning thereafter.
        """
        # Do not check order in eval mode since the post-backward callback does
        # not run so it cannot be used to mark the end of an iteration
        if not is_training:
            return
        if self.is_first_iter:
            msg_prefix = "Forward order differs across ranks:"
            local_indices: Optional[Tuple[int, ...]] = self._get_handle_indices(
                handles_key
            )
            device = handles_key[0].device  # guaranteed to be non-CPU
            num_valid_indices = sum((index is not None) for index in local_indices)
            tensor_kwargs = {"dtype": torch.int32, "device": device}
            world_num_valid_indices = torch.zeros(self.world_size, **tensor_kwargs)
            local_num_valid_indices = torch.tensor([num_valid_indices], **tensor_kwargs)
            dist._all_gather_base(
                world_num_valid_indices,
                local_num_valid_indices,
                group=self.process_group,
            )
            # Check that all ranks plan to all-gather the same number of
            # parameters
            # TODO (awgu): Since every module has at most one handle in the
            # current implementation, this should never raise the error.
            for (r1, n1), (r2, n2) in itertools.combinations(
                (
                    (rank, world_num_valid_indices[rank])
                    for rank in range(self.world_size)
                ),
                2,
            ):
                if n1 != n2:
                    raise RuntimeError(
                        f"{msg_prefix} rank {r1} is all-gathering {n1} parameters "
                        f"while rank {r2} is all-gathering {n2} parameters"
                    )
            world_indices = torch.zeros(
                self.world_size * num_valid_indices, **tensor_kwargs
            )
            local_indices = torch.tensor(local_indices, **tensor_kwargs)
            dist._all_gather_base(
                world_indices, local_indices, group=self.process_group
            )
            # Check that all ranks plan to all-gather the same index parameters
            for (r1, i1), (r2, i2) in itertools.combinations(
                (
                    (
                        rank,
                        world_indices[
                            rank * num_valid_indices : (rank + 1) * num_valid_indices
                        ],
                    )
                    for rank in range(self.world_size)
                ),
                2,
            ):
                if i1 != i2:
                    r1_param_names = self._get_names_from_handle_indices(i1)
                    r2_param_names = self._get_names_from_handle_indices(i2)
                    raise RuntimeError(
                        f"{msg_prefix} rank {r1} is all-gathering parameters "
                        f"for {r1_param_names} while rank {r2} is all-gathering "
                        f"parameters for {r2_param_names}"
                    )
        elif self._checking_order:
            # Only issue warnings on the first deviating iteration and stop
            # checking thereafter to avoid flooding the console
            if self.warn_status == _ExecOrderWarnStatus.WARNED:
                return
            msg_prefix = None  # non-`None` means we should warn
            if self.current_order_index >= len(self.handles_pre_forward_order):
                # This iteration sees extra all-gather(s) compared to the first
                msg_prefix = (
                    "Expected to not all-gather any more parameters in the "
                    "forward but trying to all-gather parameters for "
                )
            else:
                expected_handles_key = self.handles_pre_forward_order[
                    self.current_order_index
                ]
                if expected_handles_key != handles_key:
                    expected_param_names = self._get_names_from_handles(
                        expected_handles_key
                    )
                    msg_prefix = (
                        f"Expected to all-gather for {expected_param_names} "
                        "but trying to all-gather parameters for "
                    )
            if msg_prefix is not None:
                param_names = self._get_names_from_handles(handles_key)
                msg_suffix = (
                    f"{param_names}"
                    if param_names
                    else "a newly-added parameter since construction time"
                )
                warnings.warn(
                    "Forward order differs from that of the first iteration "
                    f"on rank {self.rank}. Collectives are unchecked and may "
                    f"give incorrect results or hang.\n{msg_prefix}{msg_suffix}"
                )
                self.warn_status = _ExecOrderWarnStatus.WARNING
            self.current_order_index += 1

    def _get_handle_indices(
        self,
        handles_key: _HandlesKey,
    ) -> Tuple[Optional[int], ...]:
        """
        Returns the handle indices (i.e. indices into ``self.all_handles``)
        corresponding to the handles in ``handles_key``. An entry in the
        returned tuple is ``None`` if the handle is invalid.
        """
        indices: List[int] = []
        for handle in handles_key:
            if handle not in self.handle_to_handle_index:
                indices.append(None)
            else:
                indices.append(self.handle_to_handle_index[handle])
        return tuple(indices)

    def _get_names_from_handle_indices(
        self,
        handle_indices: Tuple[int, ...],
    ) -> List[List[str]]:
        """
        Returns a list of prefixed parameter names for each handle in
        ``handle_indices``. If a handle index is invalid, then its prefixed
        parameter names are omitted from the returned list.
        """
        prefixed_param_names: List[List[str]] = []
        for index in handle_indices:
            if index is None or index < 0 or index >= len(self.all_handles):
                continue
            handle = self.all_handles[index]
            flat_param = handle.flat_param
            prefixed_param_names.append(self.flat_param_to_prefixed_param_names[flat_param])
        return prefixed_param_names

    def _get_names_from_handles(
        self,
        handles_key: _HandlesKey,
    ) -> List[List[str]]:
        """
        Returns a list of prefixed parameter names for each handle in
        ``handles_key``. If a handle is invalid, then its prefixed parameter
        names are omitted from the returned list.
        """
        prefixed_param_names: List[List[str]] = []
        for handle in handles_key:
            flat_param = handle.flat_param
            if flat_param not in self.flat_param_to_prefixed_param_names:
                continue
            prefixed_param_names.append(self.flat_param_to_prefixed_param_names[flat_param])
        return prefixed_param_names

    def next_iter(self):
        """
        Advances the internal data structures per iteration. This should be
        called in the post-backward callback since that marks the true end of
        an iteration.
        """
        self.is_first_iter = False
        self.handles_to_post_forward_order_index.clear()
        self.handles_post_forward_order.clear()
        if self._checking_order:
            self.current_order_index = 0
            if self.warn_status == _ExecOrderWarnStatus.WARNING:
                self.warn_status = _ExecOrderWarnStatus.WARNED


class _FreeEventQueue:
    """
    This tracks all pending frees corresponding to inflight all-gathers. The
    queueing pattern is iterative enqueues followed by a flush, and the current
    heuristic for the flush is based on the number of inflight all-gathers.
    """

    def __init__(self) -> None:
        self._queue: Deque[torch.cuda.Event] = collections.deque()
        self._max_num_inflight_all_gathers = 2  # empirically chosen

    def enqueue(self, free_event: torch.cuda.Event) -> None:
        """Enqueues a free event."""
        self._queue.append(free_event)

    def flush_if_needed(self) -> List[torch.cuda.Event]:
        """
        If the queue should be flushed (based on an internal criteria), then
        this returns a non-empty :class:`list` of free events. Otherwise, this
        returns an empty :class:`list`.
        """
        events: List[torch.cuda.Event] = []
        if len(self._queue) >= self._max_num_inflight_all_gathers:
            while self._queue:
                event = self._dequeue()
                assert event is not None
                events.append(event)
        return events

    def _dequeue(self) -> Optional[torch.cuda.Event]:
        """Dequeues a free event if possible."""
        if self._queue:
            event = self._queue.popleft()
            return event
        return None


# TODO (awgu): Refactor this later
sharding_strategy_map = {
    ShardingStrategy.NO_SHARD: HandleShardingStrategy.NO_SHARD,
    ShardingStrategy.FULL_SHARD: HandleShardingStrategy.FULL_SHARD,
    ShardingStrategy.SHARD_GRAD_OP: HandleShardingStrategy.SHARD_GRAD_OP,
}


class FullyShardedDataParallel(nn.Module):
    """
    A wrapper for sharding Module parameters across data parallel workers. This
    is inspired by `Xu et al.`_ as well as the ZeRO Stage 3 from DeepSpeed_.
    FullyShardedDataParallel is commonly shortened to FSDP.

    .. _`Xu et al.`: https://arxiv.org/abs/2004.13336
    .. _DeepSpeed: https://www.deepspeed.ai/

    Example::

        >>> # xdoctest: +SKIP("undefined variables")
        >>> import torch
        >>> from torch.distributed.fsdp import FullyShardedDataParallel as FSDP
        >>> torch.cuda.set_device(device_id)
        >>> sharded_module = FSDP(my_module)
        >>> optim = torch.optim.Adam(sharded_module.parameters(), lr=0.0001)
        >>> x = sharded_module(x, y=3, z=torch.Tensor([1]))
        >>> loss = x.sum()
        >>> loss.backward()
        >>> optim.step()

    .. warning::
        The optimizer must be initialized *after* the module has been wrapped,
        since FSDP will shard parameters in-place and this will break any
        previously initialized optimizers.

    .. warning::
        If the destination CUDA device has ID ``dev_id``, either (1)
        ``module`` should already be placed on that device, (2) the device
        should be set using ``torch.cuda.set_device(dev_id)``, or (3)
        ``dev_id`` should be passed into the ``device_id`` constructor
        argument. This FSDP instance's compute device will be that destination
        device. For (1) and (3), the FSDP initialization always occurs on GPU.
        For (2), the FSDP initialization happens on ``module`` 's current
        device, which may be CPU.

    .. warning::
        FSDP currently does not support gradient accumulation outside
        ``no_sync()`` when using CPU offloading. Trying to do so yields
        incorrect results since FSDP will use the newly-reduced gradient
        instead of accumulating with any existing gradient.

    .. warning::
        Changing the original parameter variable names after construction will
        lead to undefined behavior.

    .. warning::
        Passing in `sync_module_states=True` flag requires module to be put
        on GPU, or to use ``device_id`` argument to specify a CUDA device that
        FSDP will move module to. This is because ``sync_module_states=True``
        requires GPU communication.

    .. warning::
        As of PyTorch 1.12, FSDP only offers limited support for shared parameters
        (for example, setting one ``Linear`` layer's weight to another's). In
        particular, modules that share parameters must be wrapped as part of the
        same FSDP unit. If enhanced shared parameter support is needed for your
        use case, please ping https://github.com/pytorch/pytorch/issues/77724

    .. note::
        Inputs into FSDP ``forward`` function will be moved to compute device
        (same device FSDP module is on) before running ``forward``, so user does
        not have to manually move inputs from CPU -> GPU.

    Args:
        module (nn.Module):
            module to be wrapped with FSDP.
        process_group (Optional[ProcessGroup]):
            process group for sharding
        sharding_strategy (Optional[ShardingStrategy]):
            Config sharding algorithm, different sharding algorithm has trade
            off between memory saving and communication overhead. ``FULL_SHARD``
            will be chosen if sharding_strategy is not specified.
        cpu_offload (Optional[CPUOffload]):
            CPU offloading config. Currently, only parameter and gradient CPU
            offload is supported. It can be enabled via passing in
            ``cpu_offload=CPUOffload(offload_params=True)``. Note that this
            currently implicitly enables gradient offloading to CPU in order for
            params and grads to be on same device to work with optimizer. This
            API is subject to change. Default is ``None`` in which case there
            will be no offloading.
        auto_wrap_policy (Optional[Callable[[nn.Module, bool, int], bool]]):
            A callable specifying a policy to recursively wrap layers with FSDP.
            Note that this policy currently will only apply to child modules of
            the passed in module. The remainder modules are always wrapped in
            the returned FSDP root instance.
            ``size_based_auto_wrap_policy`` written in ``torch.distributed.fsdp.wrap`` is
            an example of ``auto_wrap_policy`` callable, this policy wraps layers
            with the number of parameters larger than 100M. ``transformer_auto_wrap_policy``
            written in ``torch.distributed.fsdp.wrap`` is an example of ``auto_wrap_policy``
            callable for transformer-like model architectures. Users can supply the customized
            ``auto_wrap_policy`` callable that should accept following arguments:
            ``module: nn.Module``, ``recurse: bool``, ``unwrapped_params: int``, and return
            a ``bool`` specifying whether the passed in ``module``` should be wrapped
            (if ``recurse=False``) or whether we should recurse down the subgraph of ``module``
            children (if ``recurse=True``). Extra customized arguments could be added to
            the customized ``auto_wrap_policy`` callable as well. It is a good practice to
            print out the sharded model and check whether the sharded model is what
            the application wants and then adjust accordingly.

            Example::

                >>> def custom_auto_wrap_policy(
                >>>     module: nn.Module,
                >>>     recurse: bool,
                >>>     unwrapped_params: int,
                >>>     # These are customizable for this policy function.
                >>>     min_num_params: int = int(1e8),
                >>> ) -> bool:
                >>>     return unwrapped_params >= min_num_params
                >>> # Configure a custom min_num_params
                >>> my_auto_wrap_policy = functools.partial(custom_auto_wrap_policy, min_num_params=1e5)

        backward_prefetch (Optional[BackwardPrefetch]):
            This is an experimental feature that is subject to change in the
            the near future. It allows users to enable two different backward_prefetch
            algorithms to help backward communication and computation overlapping.
            Pros and cons of each algorithm is explained in the class ``BackwardPrefetch``.
        mixed_precision (Optional[MixedPrecision]): A ``MixedPrecision`` instance
            describing the mixed precision training config to be used. ``MixedPrecision``
            supports configuring parameter, buffer, and gradient communication dtype. Note
            that only floating point data is cast to the reduced precision. This allows
            users potential memory saving and training speedup while trading off
            accuracy during model training. If ``None``, no mixed precision is applied.
            Note that if ``mixed_precision`` is enabled for FSDP model that
            contains ``BatchNorm`` with ``auto_wrap_policy``, FSDP will take
            care to disable mixed precision for ``BatchNorm`` units by wrapping
            them separately in their own FSDP unit with ``mixed_precision=None``.
            This is done because several ``BatchNorm`` kernels do not implement
            reduced type support at the moment. If individually wrapping the model,
            users must take care to set ``mixed_precision=None`` for
            ``BatchNorm`` units.
            (Default: ``None``)
        ignored_modules (Optional[Iterable[torch.nn.Module]]): Modules whose
            own parameters and child modules' parameters and buffers are
            ignored by this instance. None of the modules directly in
            ``ignored_modules`` should be :class:`FullyShardedDataParallel`
            instances, and any child modules that are already-constructed
            :class:`FullyShardedDataParallel` instances will not be ignored if
            they are nested under this instance. This argument may be used to
            avoid sharding specific parameters at module granularity when using an
            ``auto_wrap_policy`` or if parameters' sharding is not managed by
            FSDP. (Default: ``None``)
        param_init_fn (Optional[Callable[[nn.Module], None]]):
            A ``Callable[torch.nn.Module] -> None`` that
            specifies how modules that are currently on the meta device should be initialized
            onto an actual device. Note that as of v1.12, we detect modules on the meta
            device via ``is_meta`` check and apply a default initialization that calls
            ``reset_parameters`` method on the passed in ``nn.Module`` if ``param_init_fn``
            is not specified, otherwise we run ``param_init_fn`` to initialize the passed
            in ``nn.Module``. In particular, this means that if ``is_meta=True`` for any
            module parameters for modules that will be wrapped with FSDP and ``param_init_fn``
            is not specified, we assume your module properly implements a ``reset_paramters()``
            and will throw errors if not. Note that additionally, we offer support for modules
            initialized with torchdistX's (https://github.com/pytorch/torchdistX)
            ``deferred_init`` API. In this case, deferred modules would be initialized
            by a default initialization function that calls torchdistX's
            ``materialize_module``, or the passed in ``param_init_fn``, if it is not
            ``None``. The same ``Callable`` is applied to initialize all meta modules.
            Note that this initialization function is applied before doing any FSDP sharding
            logic.

            Example::

                >>> # xdoctest: +SKIP("undefined variables")
                >>> module = MyModule(device="meta")
                >>> def my_init_fn(module):
                >>>     # responsible for initializing a module, such as with reset_parameters
                >>>     ...
                >>> fsdp_model = FSDP(module, param_init_fn=my_init_fn, auto_wrap_policy=size_based_auto_wrap_policy)
                >>> print(next(fsdp_model.parameters()).device) # current CUDA device
                >>> # With torchdistX
                >>> module = deferred_init.deferred_init(MyModule, device="cuda")
                >>> # Will initialize via deferred_init.materialize_module().
                >>> fsdp_model = FSDP(module, auto_wrap_policy=size_based_auto_wrap_policy)

        device_id (Optional[Union[int, torch.device]]): An ``int`` or ``torch.device``
            describing the CUDA device the FSDP module should be moved to determining where
            initialization such as sharding takes place. If this argument is not specified
            and ``module`` is on CPU, we issue a warning mentioning that this argument can
            be specified for faster initialization. If specified, resulting FSDP instances
            will reside on this device, including moving ignored modules' parameters if
            needed. Note that if ``device_id`` is specified but ``module`` is already on a
            different CUDA device, an error will be thrown. (Default: ``None``)
        sync_module_states (bool): If ``True``, each individually wrapped FSDP unit will broadcast
            module parameters from rank 0 to ensure they are the same across all ranks after
            initialization. This helps ensure model parameters are the same across ranks
            before starting training, but adds communication overhead to ``__init__``, as at least
            one broadcast is triggered per individually wrapped FSDP unit.
            This can also help load checkpoints taken by ``state_dict`` and to be loaded by
            ``load_state_dict`` in a memory efficient way. See documentation for
            :class:`FullStateDictConfig` for an example of this. (Default: ``False``)
        forward_prefetch (bool): If ``True``, then FSDP *explicitly* prefetches
            the next upcoming all-gather while executing in the forward pass.
            This may improve communication and computation overlap for CPU
            bound workloads. This should only be used for static graph models
            since the forward order is fixed based on the first iteration's
            execution. (Default: ``False``)
        limit_all_gathers (bool): If ``False``, then FSDP allows the CPU
            thread to schedule all-gathers without any extra synchronization.
            If ``True``, then FSDP explicitly synchronizes the CPU thread to
            prevent too many in-flight all-gathers. This ``bool`` only affects
            the sharded strategies that schedule all-gathers. Enabling this can
            help lower the number of CUDA malloc retries.
    """
    def __init__(
        self,
        module: nn.Module,
        process_group: Optional[ProcessGroup] = None,
        sharding_strategy: Optional[ShardingStrategy] = None,
        cpu_offload: Optional[CPUOffload] = None,
        auto_wrap_policy: Optional[Callable] = None,
        backward_prefetch: Optional[BackwardPrefetch] = None,
        mixed_precision: Optional[MixedPrecision] = None,
        ignored_modules: Optional[Iterable[torch.nn.Module]] = None,
        param_init_fn: Optional[Callable[[nn.Module], None]] = None,
        device_id: Optional[Union[int, torch.device]] = None,
        sync_module_states: bool = False,
        forward_prefetch: bool = False,
        limit_all_gathers: bool = False,
    ):
        if isinstance(auto_wrap_policy, ParamExecOrderWrapPolicy):
            self._init_param_exec_order_wrap_policy(
                module=module,
                process_group=process_group,
                sharding_strategy=sharding_strategy,
                cpu_offload=cpu_offload,
                auto_wrap_policy=auto_wrap_policy,
                backward_prefetch=backward_prefetch,
                mixed_precision=mixed_precision,
                ignored_modules=ignored_modules,
                param_init_fn=param_init_fn,
                device_id=device_id,
                sync_module_states=sync_module_states,
                forward_prefetch=forward_prefetch,
                limit_all_gathers=limit_all_gathers,
            )
            return

        torch._C._log_api_usage_once("torch.distributed.fsdp")
        super().__init__()

        self._ignored_modules = self._get_ignored_modules(module, ignored_modules)
        ignored_params, self._ignored_param_names = self._get_ignored_params(
            module, self._ignored_modules
        )
        self._buffer_names = self._get_buffer_names(module)
        if auto_wrap_policy is not None:
            auto_wrap_kwargs = {
                "module": module,
                "auto_wrap_policy": auto_wrap_policy,
                "wrapper_cls": FullyShardedDataParallel,
                "ignored_modules": self._ignored_modules,
                "ignored_params": ignored_params,
                "only_wrap_children": True,  # avoid double wrapping the root
            }
            fsdp_kwargs = {
                "process_group": process_group,
                "sharding_strategy": sharding_strategy,
                "cpu_offload": cpu_offload,
                "backward_prefetch": backward_prefetch,
                "mixed_precision": mixed_precision,
                "param_init_fn": param_init_fn,
                "device_id": device_id,
                "sync_module_states": sync_module_states,
                "forward_prefetch": forward_prefetch,
                "limit_all_gathers": limit_all_gathers,
            }
            self._auto_wrap(auto_wrap_kwargs, fsdp_kwargs)

        self.process_group = process_group or _get_default_group()
        self.rank = self.process_group.rank()
        self.world_size = self.process_group.size()
        self.training_state = TrainingState_.IDLE
        self.cpu_offload = cpu_offload or CPUOffload()
        self.backward_prefetch = backward_prefetch
        self.forward_prefetch = forward_prefetch
        self.limit_all_gathers = limit_all_gathers
        backward_prefetch_limit = 1
        forward_prefetch_limit = 1
        # We clamp the strategy to `NO_SHARD` for world size of 1 since they
        # are currently functionally equivalent. This may change if/when we
        # integrate FSDP with MoE.
        if self.world_size == 1:
            sharding_strategy = ShardingStrategy.NO_SHARD
        self.sharding_strategy = sharding_strategy or ShardingStrategy.FULL_SHARD
        self.mixed_precision = mixed_precision or MixedPrecision()
        # Save a mapping from fully prefixed buffer name to its original dtype
        # since for mixed precision, buffers are restored to their original
        # dtype for model checkpointing
        self._buffer_name_to_orig_dtype: Dict[str, torch.dtype] = {}

        self._check_single_device_module(module, ignored_params)
        device_from_device_id: Optional[torch.device] = self._get_device_from_device_id(device_id)
        self._materialize_module(module, param_init_fn, device_from_device_id)
        self._move_module_to_device(module, ignored_params, device_from_device_id)
        self.compute_device = self._get_compute_device(module, ignored_params, device_from_device_id)
        params_to_flatten = list(self._get_orig_params(module, ignored_params))
        if sync_module_states:
            self._sync_module_states(module, params_to_flatten)

        # This FSDP instance's handles should inherit the same process group,
        # compute device, CPU offload, and mixed precision settings. However,
        # different sharding strategies are allowed.
        config = HandleConfig(
            sharding_strategy_map[self.sharding_strategy],
            self.cpu_offload.offload_params,
            self.mixed_precision.param_dtype,
            self.mixed_precision.reduce_dtype,
            self.mixed_precision.keep_low_precision_grads,
        )
        self._fsdp_wrapped_module = FlattenParamsWrapper(
            module,
            params_to_flatten,
            self.compute_device,
            config,
        )
        self._check_orig_params_flattened(ignored_params)
        # Invariant: `self.params` contains exactly the `FlatParameter`s of the
        # handles in `self._handles`
        self._handles: List[FlatParamHandle] = []
        self.params: List[FlatParameter] = []
        if self._fsdp_wrapped_module.has_params:
            handle = self._fsdp_wrapped_module.handle
            self.params.append(handle.flat_param)
            self._register_param_handle(handle)
            handle.shard(self.process_group)
            if self.cpu_offload.offload_params and handle.flat_param.device != torch.device("cpu"):
                with torch.no_grad():
                    handle._flat_param_to(torch.device("cpu"))

        self._sync_gradients = True
        self._communication_hook = self._get_default_comm_hook()
        self._communication_hook_state = self._get_default_comm_hook_state()
        self._hook_registered = False

        # Used to prevent running the pre-backward hook multiple times
        self._ran_pre_backward_hook: Dict[_HandlesKey, bool] = {}
        self._is_root: Optional[bool] = None  # `None` indicates not yet set
        # The following attributes are owned by the root FSDP instance and
        # shared with non-root FSDP instances
        self._streams: Dict[str, torch.cuda.Stream] = {}
        self._free_event_queue = _FreeEventQueue()
        self._debug_level = dist.get_debug_level()
        self._exec_order_data = _ExecOrderData(
            self._debug_level,
            backward_prefetch_limit,
            forward_prefetch_limit,
        )
        self._handles_prefetched: Dict[_HandlesKey, bool] = {}
        # Used for guarding against mistargeted backward prefetches
        self._needs_pre_backward_unshard: Dict[_HandlesKey, bool] = {}
        # Used for guarding against mistargeted forward prefetches
        self._needs_pre_forward_unshard: Dict[_HandlesKey, bool] = {}
        # The data structures use tuples of handles to generalize over the case
        # where a module's forward involves multiple handles.

        # `_state_dict_type` controls the `state_dict()` behavior, which is
        # implemented using post-save and pre-load hooks
        self._state_dict_type = StateDictType.FULL_STATE_DICT
        self._state_dict_config = FullStateDictConfig()
        self._register_state_dict_hook(self._post_state_dict_hook)
        self._post_state_dict_hook_fn = {
            StateDictType.FULL_STATE_DICT: self._full_post_state_dict_hook,
            StateDictType.LOCAL_STATE_DICT: self._local_post_state_dict_hook,
            StateDictType.SHARDED_STATE_DICT: self._sharded_post_state_dict_hook,
        }
        self._register_load_state_dict_pre_hook(
            self._pre_load_state_dict_hook, with_module=True
        )
        self._pre_load_state_dict_hook_fn = {
            StateDictType.FULL_STATE_DICT: self._full_pre_load_state_dict_hook,
            StateDictType.LOCAL_STATE_DICT: self._local_pre_load_state_dict_hook,
            StateDictType.SHARDED_STATE_DICT: self._sharded_pre_load_state_dict_hook,
        }
        self.register_load_state_dict_post_hook(
            self._post_load_state_dict_hook
        )
        self._post_load_state_dict_hook_fn = {
            StateDictType.FULL_STATE_DICT: self._full_post_load_state_dict_hook,
            StateDictType.LOCAL_STATE_DICT: self._local_post_load_state_dict_hook,
            StateDictType.SHARDED_STATE_DICT: self._sharded_post_load_state_dict_hook,
        }

    def _get_ignored_modules(
        self,
        root_module: nn.Module,
        _ignored_modules: Optional[Iterable[torch.nn.Module]],
    ) -> Set[nn.Module]:
        """
        Checks that ``_ignored_modules`` is an iterable of ``nn.Module`` s
        without any FSDP instances, and returns the modules contained in their
        module subtrees as a :class:`set`. Nested FSDP instances are excluded,
        but their already-computed ignored modules are included.
        """
        if _ignored_modules is None:
            return set()
        msg_prefix = "`ignored_modules` should be an iterable of `torch.nn.Module`s "
        try:
            ignored_root_modules = set(_ignored_modules)
        except TypeError:
            raise TypeError(msg_prefix + f"but got {type(_ignored_modules)}")
        for module in ignored_root_modules:
            if not isinstance(module, torch.nn.Module):
                raise TypeError(msg_prefix + f"but got an iterable with {type(module)}")
            if isinstance(module, FullyShardedDataParallel):
                raise ValueError("`ignored_modules` should not include FSDP modules")
        # Include child modules and exclude nested FSDP modules themselves
        ignored_modules = set(
            child
            for module in ignored_root_modules
            for child in module.modules()
            if not isinstance(child, (FullyShardedDataParallel, FlattenParamsWrapper))
        )
        if root_module in ignored_modules:
            warnings.warn(
                "Trying to ignore the top-level module passed into the FSDP "
                "constructor itself will result in all parameters being "
                f"ignored and is not well-supported: {module}"
            )
        # Include nested FSDP modules' ignored modules
        for submodule in root_module.modules():
            if isinstance(submodule, FullyShardedDataParallel):
                assert hasattr(submodule, "_ignored_modules")
                ignored_modules.update(submodule._ignored_modules)
        return ignored_modules

    def _get_ignored_params(
        self,
        root_module: torch.nn.Module,
        ignored_modules: Set[torch.nn.Module],
    ) -> Tuple[Set[torch.nn.Parameter], Set[str]]:
        """
        Returns the parameters of the modules in ``ignored_modules``,
        excluding any :class:`FlatParameter` s, and their fully prefixed names,
        both as :class:`set` s.
        """
        ignored_params = set(
            p
            for m in ignored_modules
            for p in m.parameters()
            if not _is_fsdp_flattened(p)
        )
        # Conservatively include all shared parameters' names
        param_to_unflat_param_names = _get_param_to_unflat_param_names(
            root_module,
            dedup_shared_params=False,
        )
        ignored_param_names = set()
        for param in ignored_params:
            unflat_param_names = param_to_unflat_param_names[param]
            clean_names = []
            for k in unflat_param_names:
                # Clean any module wrapper prefixes in case of nested wrapping
                clean_names.append(clean_tensor_name(k))
            ignored_param_names.update(clean_names)
        return ignored_params, ignored_param_names

    def _get_buffer_names(self, root_module: nn.Module) -> Set[str]:
        """
        Returns the fully prefixed names of all buffers in the module hierarchy
        rooted at ``root_module`` as a class:`set`.
        """

        def module_fn(module: nn.Module, prefix: str, buffer_names: Set[str]):
            # For FSDP modules, only add the entry when considering the
            # contained `FlattenParamsWrapper` to avoid duplication
            if not isinstance(module, FullyShardedDataParallel):
                for buffer_name, _ in module.named_buffers(recurse=False):
                    # Clean module wrapper prefixes in case of nested wrapping
                    prefixed_buffer_name = clean_tensor_name(prefix + buffer_name)
                    buffer_names.add(prefixed_buffer_name)

        def return_fn(buffer_names: Set[str], *args):
            return buffer_names

        buffer_names: Set[str] = set()
        return _apply_to_modules(
            root_module,
            module_fn,
            return_fn,
            buffer_names,
        )

    def _auto_wrap(
        self,
        auto_wrap_kwargs: Dict[str, Any],
        fsdp_kwargs: Dict[str, Any],
    ) -> None:
        """
        Recursively auto wraps the root module given by the key "module" in
        ``auto_wrap_kwargs`` with the arguments in ``auto_wrap_kwargs`` and
        ``fsdp_kwargs``.

        Precondition: ``auto_wrap_policy`` contains the arguments expected by
        ``_recursive_wrap()``, where ``auto_wrap_policy`` is not ``None``.
        ``fsdp_kwargs`` contains all FSDP arguments except ``module``.
        """
        auto_wrap_policy = auto_wrap_kwargs["auto_wrap_policy"]
        root_module = auto_wrap_kwargs["module"]
        assert auto_wrap_policy is not None
        # For auto wrapping, submodules should not already be wrapped with FSDP
        # since double wrapping is not supported
        for module_name, module in root_module.named_modules():
            if isinstance(module, FullyShardedDataParallel):
                raise ValueError(
                    f"Expected {module_name} to NOT be FullyShardedDataParallel "
                    "if using an `auto_wrap_policy`"
                )
        mixed_precision = fsdp_kwargs["mixed_precision"]
        if mixed_precision is not None and _contains_batchnorm(root_module):
            _override_batchnorm_mixed_precision(root_module)
            auto_wrap_policy = functools.partial(
                _or_policy, policies=[_wrap_batchnorm_individually, auto_wrap_policy]
            )
            warnings.warn(
                "Both mixed precision and an `auto_wrap_policy` were specified "
                "for FSDP, where the wrapped module has batch norm submodules. "
                "The batch norm submodules will be wrapped as separate FSDP "
                "instances with mixed precision disabled since some batch norm "
                "kernels do not support low precision."
            )
            auto_wrap_kwargs["auto_wrap_policy"] = auto_wrap_policy
        _recursive_wrap(**auto_wrap_kwargs, **fsdp_kwargs)

    def _check_single_device_module(
        self,
        module: nn.Module,
        ignored_params: Set[nn.Parameter],
    ) -> None:
        """
        Raises an error if ``module`` has original parameters on multiple
        devices, ignoring the parameters in ``ignored_params``. Thus, after
        this method, the module must be either fully on the CPU or fully on a
        non-CPU device.
        """
        devices = set(
            param.device for param in self._get_orig_params(module, ignored_params)
        )
        if len(devices) > 1:
            raise RuntimeError(
                f"FSDP only supports single device modules but got params on {devices}"
            )

    def _get_device_from_device_id(
        self,
        device_id: Optional[Union[int, torch.device]],
    ) -> Optional[torch.device]:
        """
        """
        if device_id is None:
            return None
        device = (
            device_id
            if isinstance(device_id, torch.device)
            else torch.device(device_id)
        )
        if device == torch.device("cuda"):
            warnings.warn(
                f"FSDP got the argument `device_id` {device_id} on rank "
                f"{self.rank}, which does not have an explicit index. "
                f"FSDP will use the current device {torch.cuda.current_device()}. "
                "If this is incorrect, please explicitly call `torch.cuda.set_device()` "
                "before FSDP initialization or pass in the explicit device "
                "index as the `device_id` argument."
            )
            device = torch.device("cuda", torch.cuda.current_device())
        return device

    def _materialize_module(
        self,
        module: nn.Module,
        param_init_fn: Optional[Callable[[nn.Module], None]],
        device_from_device_id: Optional[torch.device],
    ) -> None:
        """
        Materializes the wrapped module ``module`` in place if needed: either
        if the module has parameters that use meta device or are torchdistX
        fake tensors.

        This method uses ``param_init_fn`` to materialize the module if the
        function is not ``None`` and falls back to default behavior otherwise.
        For meta device, this moves the module to ``device_from_device_id`` if
        it is not ``None`` or the current device otherwise and calls
        ``reset_parameters()``, and for torchdistX fake tensors, this calls
        ``deferred_init.materialize_module()``.
        """
        is_meta_module = any(p.is_meta for p in module.parameters())
        is_torchdistX_deferred_init = (
            not is_meta_module
            and _TORCHDISTX_AVAIL
            and any(fake.is_fake(p) for p in module.parameters())
        )
        if (
            is_meta_module or is_torchdistX_deferred_init
        ) and param_init_fn is not None:
            if not callable(param_init_fn):
                raise ValueError(
                    f"Expected {param_init_fn} to be callable but got {type(param_init_fn)}"
                )
            param_init_fn(module)
        elif is_meta_module:
            # Run default meta device initialization
            materialization_device = device_from_device_id or torch.cuda.current_device()
            module.to_empty(device=materialization_device)
            try:
                with torch.no_grad():
                    module.reset_parameters()
            except BaseException as e:
                warnings.warn(
                    "Unable to call `reset_parameters()` for module on meta "
                    f"device with error {str(e)}. Please ensure your "
                    "module implements a `reset_parameters()` method."
                )
                raise e
        elif is_torchdistX_deferred_init:
            # Run default torchdistX initialization
            deferred_init.materialize_module(
                module,
                check_fn=lambda k: not isinstance(k, FullyShardedDataParallel),
            )

    def _move_module_to_device(
        self,
        module: nn.Module,
        ignored_params: Set[nn.Parameter],
        device_from_device_id: Optional[torch.device],
    ):
        """
        Moves ``module`` depending on ``device_from_device_id`` and its current
        device. This includes moving ignored modules' parameters.

        - If ``device_from_device_id`` is not ``None``, then this moves
        ``module`` to the device.
        - If ``device_from_device_id`` is ``None``, then this does not move
        ``module`` but warns the user if it is on CPU.

        Precondition: ``_check_single_device_module()``.
        """
        cpu_device = torch.device("cpu")
        param = next(self._get_orig_params(module, ignored_params), None)
        if param is None:
            return  # no original parameters to manage
        if device_from_device_id is not None:
            if param.device == cpu_device:
                # NOTE: This includes moving ignored modules' parameters.
                module = module.to(device_from_device_id)
                # TODO: This is a temporary fix to move already- constructed
                # `FlatParameter`s back to CPU if needed. This is needed to
                # make CPU offload work with `device_id`.
                for submodule in module.modules():
                    if (
                        isinstance(submodule, FullyShardedDataParallel)
                        and submodule.cpu_offload.offload_params
                    ):
                        with torch.no_grad():
                            for handle in submodule._handles:
                                handle._flat_param_to(torch.device("cpu"))
        elif param.device == cpu_device:
            warnings.warn(
                "Module is put on CPU and will thus have flattening and sharding"
                " run on CPU, which is less efficient than on GPU. We recommend passing in "
                "`device_id` argument which will enable FSDP to put module on GPU device,"
                " module must also be on GPU device to work with `sync_module_states=True` flag"
                " which requires GPU communication."
            )

    def _get_compute_device(
        self,
        module: nn.Module,
        ignored_params: Set[nn.Parameter],
        device_from_device_id: Optional[torch.device],
    ) -> torch.device:
        """
        Determines and returns this FSDP instance's compute device. If the
        module is already on a non-CPU device, then the compute device is that
        non-CPU device. If the module is on CPU, then the compute device is the
        current device.

        Since this method should be called after materializing the module, any
        non-CPU device should not be meta device. For now, the compute device
        is always a CUDA GPU device with its explicit index.

        Precondition: ``_check_single_device_module()`` and
        ``_move_module_to_device()``.
        """
        # If the module is on GPU already, then that GPU device has priority
        # over the current device
        param = next(self._get_orig_params(module, ignored_params), None)
        if param is not None and param.device.type == "cuda":
            compute_device = param.device
        else:
            compute_device = torch.device("cuda", torch.cuda.current_device())
        if (
            device_from_device_id is not None
            and compute_device != device_from_device_id
        ):
            raise ValueError(
                "Inconsistent compute device and `device_id` on rank "
                f"{self.rank}: {compute_device} vs {device_from_device_id}"
            )
        return compute_device

    def _sync_module_states(
        self, module: nn.Module, params: List[nn.Parameter]
    ) -> None:
        """
        Synchronizes module states (i.e. parameters ``params`` and all
        not-yet-synced buffers) by broadcasting from rank 0 to all ranks.

        Precondition: ``sync_module_states == True`` and ``self.process_group``
        has been set.
        """
        if params and any(param.device == torch.device("cpu") for param in params):
            raise ValueError(
                "Module has CPU parameters, but sync_module_states=True is specified."
                "This only works for GPU module, please specify `device_id` argument or move"
                " module to GPU before init."
            )
        module_states: List[torch.Tensor] = []
        # TODO (awgu): When exposing the original parameters, we need to also
        # use this attribute to prevent re-synchronizing parameters.
        for buffer in module.buffers():
            # Avoid re-synchronizing buffers in case of nested wrapping
            if not getattr(buffer, "_fsdp_synced", False):
                buffer._fsdp_synced = True
                module_states.append(buffer.detach())
        module_states.extend(param.detach() for param in params)
        _sync_params_and_buffers(
            self.process_group, module_states, _PARAM_BROADCAST_BUCKET_SIZE, src=0,
        )

    def _get_orig_params(
        self,
        module: nn.Module,
        ignored_params: Set[nn.Parameter],
    ) -> Iterator[nn.Parameter]:
        """
        Returns an iterator over the original parameters in ``module``,
        ignoring the parameters in ``ignored_params`` and any ``FlatParameter``
        s (which may be present due to nested FSDP wrapping).
        """
        param_gen = module.parameters()
        try:
            while True:
                param = next(param_gen)
                if param not in ignored_params and not _is_fsdp_flattened(param):
                    yield param
        except StopIteration:
            pass

    def _check_orig_params_flattened(self, ignored_params: Set[nn.Parameter]) -> None:
        """
        Checks that all original parameters have been flattened and hence made
        invisible to ``named_parameters()``. This should be called as a sanity
        check after flattening the wrapped module's parameters.
        """
        for param_name, param in self.named_parameters():
            if param not in ignored_params and not _is_fsdp_flattened(param):
                raise RuntimeError(
                    f"Found an unflattened parameter: {param_name}; "
                    f"{param.size()} {param.__class__}"
                )

    def _register_param_handle(self, handle: FlatParamHandle) -> None:
        """Registers the parameter handle to this FSDP instance."""
        if handle not in self._handles:
            self._handles.append(handle)

    @torch.no_grad()
    def _unshard(
        self,
        handles: List[FlatParamHandle],
    ) -> None:
        """
        Unshards the handles in ``handles``. If the handles are in
        :meth:`summon_full_params` and are using mixed precision, then they are
        forced to full precision.

        Postcondition: Each handle's ``FlatParameter`` 's data is the padded
        unsharded flattened parameter on the compute device.
        """
        if not handles:
            return
        if self.limit_all_gathers:
            events = self._free_event_queue.flush_if_needed()
            if events:
                # As a minor optimization, only synchronize the latest event
                events[-1].synchronize()
        any_ran_pre_unshard = False
        with torch.cuda.stream(self._streams["pre_all_gather"]):
            for handle in handles:
                ran_pre_unshard = handle.pre_unshard()
                any_ran_pre_unshard = any_ran_pre_unshard or ran_pre_unshard
        if any_ran_pre_unshard:
            self._streams["all_gather"].wait_stream(self._streams["pre_all_gather"])
        with torch.cuda.stream(self._streams["all_gather"]):
            for handle in handles:
                handle.unshard()
                handle.post_unshard()

    def _reshard(
        self,  # unused
        handles: List[FlatParamHandle],
        free_unsharded_flat_params: List[bool],
    ) -> None:
        """
        Reshards the handles in ``handles``. ``free_unsharded_flat_params``
        should have the same length as ``handles``, and each element should
        give whether the corresponding handle should free its padded unsharded
        flattened parameter.
        """
        if not handles:
            return
        p_assert(
            len(handles) == len(free_unsharded_flat_params),
            "Expects both lists to have equal length but got "
            f"{len(handles)} and {len(free_unsharded_flat_params)}"
        )
        for handle, free_unsharded_flat_param in zip(
            handles,
            free_unsharded_flat_params,
        ):
            handle.reshard(free_unsharded_flat_param)
            if self.limit_all_gathers and free_unsharded_flat_param:
                free_event = torch.cuda.Event()
                free_event.record()
                self._free_event_queue.enqueue(free_event)
            handle.post_reshard()
        # Since we prefetch entire handles keys at a time, conservatively mark
        # the entire key as no longer prefetched once we free at least one
        handles_key = tuple(handles)
        if any(free_unsharded_flat_params):
            self._handles_prefetched.pop(handles_key, None)

    @property
    def module(self) -> nn.Module:
        """
        Returns the wrapped module (like :class:`DistributedDataParallel`).
        """
        assert isinstance(self._fsdp_wrapped_module, FlattenParamsWrapper)
        return self._fsdp_wrapped_module.module

    def __getattr__(self, name: str) -> Any:
        """Forward missing attributes to wrapped module."""
        try:
            return super().__getattr__(name)  # defer to nn.Module's logic
        except AttributeError:
            return getattr(self._fsdp_wrapped_module, name)

    def __getitem__(self, key: int) -> Any:
        """Forward indexing calls in case the module is a nn.Sequential."""
        return self._fsdp_wrapped_module.__getitem__(key)  # type: ignore[operator]

    def check_is_root(self) -> bool:
        self._lazy_init()
        assert self._is_root is not None
        return self._is_root

    @staticmethod
    def fsdp_modules(
        module: nn.Module,
        root_only: bool = False,
    ) -> List["FullyShardedDataParallel"]:
        """
        Returns all nested FSDP instances, possibly including ``module`` itself
        and only including FSDP root modules if ``root_only=True``.

        Args:
            module (torch.nn.Module): Root module, which may or may not be an
                ``FSDP`` module.
            root_only (bool): Whether to return only FSDP root modules.
                (Default: ``False``)

        Returns:
            List[FullyShardedDataParallel]: FSDP modules that are nested in
            the input ``module``.
        """
        return [
            submodule for submodule in module.modules()
            if isinstance(submodule, FullyShardedDataParallel) and
            (not root_only or submodule.check_is_root())
        ]

    def apply(self, fn: Callable[[nn.Module], None]) -> "FullyShardedDataParallel":
        r"""Applies ``fn`` recursively to every submodule (as returned by ``.children()``)
        as well as self. Typical use includes initializing the parameters of a model
        (see also :ref:`nn-init-doc`).

        Compared to ``torch.nn.Module.apply``, this version additionally gathers
        the full parameters before applying ``fn``. It should not be called from
        within another ``summon_full_params`` context.

        Args:
            fn (:class:`Module` -> None): function to be applied to each submodule

        Returns:
            Module: self
        """
        uninitialized = self._is_root is None
        self._assert_state(TrainingState_.IDLE)
        with self._summon_full_params(recurse=False, writeback=True):
            ret = super().apply(fn)

        # Reset lazy init that might be called by _summon_full_params, since
        # it could have set is_root incorrectly for non-root FSDP instances.
        if uninitialized and self._is_root:
            for module in self.fsdp_modules(self):
                module._reset_lazy_init()

        return ret

    def _mixed_precision_enabled_for_params(self) -> bool:
        """
        Whether user explicitly enabled mixed precision for
        parameters or not.
        """
        return self.mixed_precision.param_dtype is not None

    def _mixed_precision_enabled_for_buffers(self) -> bool:
        """
        Whether user explicitly enabled mixed precision for
        buffers or not.
        """
        return self.mixed_precision.buffer_dtype is not None

    def _mixed_precision_enabled_for_reduce(self) -> bool:
        """
        Whether user explicitly enabled mixed precision for
        gradient reduction or not.
        """
        return self.mixed_precision.reduce_dtype is not None

    def _mixed_precision_keep_low_precision_grads(self) -> bool:
        return (
            self.mixed_precision is not None
            and self.mixed_precision.keep_low_precision_grads
        )

    def _low_precision_hook_enabled(self) -> bool:
        """
        Wether a low precision hook is registered or not.
        """
        return (
            self._communication_hook is not None
            and self._communication_hook in LOW_PRECISION_HOOKS
        )

    def _cast_fp_inputs_to_dtype(
        self, dtype: torch.dtype, *args: Any, **kwargs: Any
    ) -> Tuple[Any, Any]:
        """
        Casts floating point tensors in ``args`` and ``kwargs`` to the
        precision given by ``dtype``, while respecting the existing
        ``requires_grad`` on the tensors.
        """
        def cast_fn(x: torch.Tensor) -> torch.Tensor:
            if not torch.is_floating_point(x):
                return x
            y = x.to(dtype)
            # Explicitly copy over `requires_grad` since this runs inside
            # `torch.no_grad()`
            if x.is_leaf:
                y.requires_grad = x.requires_grad
            return y

        with torch.no_grad():
            return (
                _apply_to_tensors(cast_fn, args),
                _apply_to_tensors(cast_fn, kwargs)
            )

    def _cast_buffers(
        self,
        device: Optional[torch.device] = None,
        dtype: Optional[Dict[str, torch.dtype]] = None,
        memo: Optional[Set] = None,
        recurse: bool = True,
    ) -> None:
        """Move all buffers to the given *device* and *dtype*.
        If *device* is not given, then it will default to
        ``self.compute_device``, otherwise buffer will be moved to ``device``.
        In the case of nested FSDP instances, we will respect the child instance's
        ``compute_device`` configuration.
        If *dtype* is given, it must be a mapping of buffer name to buffer dtype,
            and this argument is currently only given to restore back to original
            buffer types during checkpoint. If *dtype* is not given, and we are
            in mixed precision training, the buffer will be cast to buffer_dtype,
            otherwise the buffer will not be cast.
        Args:
            device (torch.device, Optional):
                device to cast buffers to (defaults to compute_device)
            dtype: (Dict[str, torch.dtype], Optional):
                Mapping of buffer name to their dtype to cast to.
            memo (Set, Optional):
                set of modules that have already been processed
            recurse (bool, Optional):
                Whether to call _cast_buffers recursively on nested FSDP
                instances (default is True).
        """
        if memo is None:
            memo = set()
        for module in self.modules():
            if module is not self and isinstance(module, FullyShardedDataParallel) and recurse:
                # Allow any child FSDP instances to handle their own buffers.
                module._cast_buffers(device=device, dtype=dtype, memo=memo, recurse=recurse)
            elif module not in memo:
                memo.add(module)
                for name, buf in module.named_buffers(recurse=False):
                    if buf is None:
                        continue
                    buf = buf.to(device=device or self.compute_device)
                    if name not in self._buffer_name_to_orig_dtype:
                        self._buffer_name_to_orig_dtype[name] = buf.dtype
                    # If given, cast buffer to the given dtype. This is used to
                    # suppport mixed precision for buffers
                    # (given by self.mixed_precision.buffer_dtype) and also used
                    # to restore the buffer dtype to the original precision for
                    # state_dict() calls.
                    # Note that non-floating point buffers are not casted.
                    if torch.is_floating_point(buf):
                        # We are restoring the original buffer type in
                        # preparation for checkpoint.
                        if dtype:
                            buf = buf.to(dtype=dtype[name])
                        # Note that we don't pass in self.mixed_precision.buffer_dtype
                        # recursively into _cast_buffers, as we want to respect
                        # mp config for child FSDP instances.
                        elif self._mixed_precision_enabled_for_buffers():
                            buf = buf.to(self.mixed_precision.buffer_dtype)

                    setattr(module, name, buf)

    def _reset_lazy_init(self) -> None:
        """
        Reset instance so :func:`_lazy_init` will run on the next forward.
        """
        self._is_root: Optional[bool] = None
        for p in self.params:
            if hasattr(p, "_local_shard"):
                # We only need to `del` `_local_shard` because
                # `_init_param_attributes()` gates the logic based on its
                # existence (and not any of the other attributes).
                del p._local_shard  # type: ignore[attr-defined]

    def _lazy_init(self) -> None:
        """
        Performs initialization lazily, typically right before the first
        forward pass. The laziness is needed to ensure that the parameter
        device/dtype and the FSDP hierarchy have finalized.

        This method's actual logic only runs on the root FSDP instance, which
        performs initialization for all non-root FSDP instances to avoid
        partial initialization.
        """
        if self._is_root is not None:
            return  # no-op: already initialized
        if not torch.cuda.is_available():
            # Allow the FSDP constructor to run even with CUDA but check this
            # once we start real execution
            raise RuntimeError("FSDP does not support CPU only execution")
        # The following logic is only run on the root FSDP instance since it
        # will set `_is_root=False` for the non-root instances
        self._is_root = True
        self._assert_state(TrainingState_.IDLE)
        self._init_streams()
        self._cast_buffers(recurse=True)
        for handle in self._handles:
            self._init_param_attributes(handle)
        self._exec_order_data.init(self, self.process_group)
        # Initialize non-root FSDP instances and share attributes from the root
        # to non-root instances
        inconsistent_limit_all_gathers = False
        for fsdp_module in self.fsdp_modules(self):
            if fsdp_module is not self:
                # Relax the assert for non-root FSDP instances in case the
                # nested initialized module is wrapped again in FSDP later (e.g.
                # after training to run inference)
                assert fsdp_module._is_root is None or not fsdp_module._is_root, (
                    "Non-root FSDP instance's `_is_root` should not have been "
                    "set yet or should have been set to `False`"
                )
                fsdp_module._is_root = False
                fsdp_module._streams = self._streams
                fsdp_module._exec_order_data = self._exec_order_data
                if fsdp_module.limit_all_gathers != self.limit_all_gathers:
                    # Prefer the root's value
                    inconsistent_limit_all_gathers = True
                    fsdp_module.limit_all_gathers = self.limit_all_gathers
                fsdp_module._free_event_queue = self._free_event_queue
                fsdp_module._handles_prefetched = self._handles_prefetched
                fsdp_module._needs_pre_backward_unshard = self._needs_pre_backward_unshard
                for handle in fsdp_module._handles:
                    fsdp_module._init_param_attributes(handle)
        if inconsistent_limit_all_gathers:
            warnings.warn(
                "Found inconsistent `limit_all_gathers` values across FSDP "
                f"instances on rank {self.rank}. Using the root FSDP's value "
                f"of {self.limit_all_gathers} for all instances."
            )

    # TODO (awgu): Move this to the `FlatParamHandle` class later
    @torch.no_grad()
    def _init_param_attributes(self, handle: FlatParamHandle) -> None:
        """
        We manage several attributes on each Parameter instance.
        A few attributes are set here:
            ``_local_shard``: a single shard of the parameter. This is needed to
                recover the shard after rebuilding full parameter in forward
                and backward.
            ``_full_param_padded``: the full weight (padded to be evenly
                divisible by ``world_size``), used for computation in the
                forward and backward pass. It is initialized with the
                appropriate size and then has its storage freed. This will be
                resized in place and only materialized (via all-gather) as needed.
        Another attribute is set by :func:`_register_post_backward_hooks`:
            ``_post_backward_hook_state``: it holds the parameter's AccumulateGrad object
                and the registered post hook handle.
        """
        p = handle.flat_param
        # If _local_shard has been set in the first lazy init and
        # current parameter is pointed to _local_shard, no need to
        # set the _local_shard again.
        if hasattr(p, "_local_shard"):
            # If CPU offloading, p._local_shard should have been placed on CPU
            # during its first lazy construction.
            if self.cpu_offload.offload_params:
                assert p._local_shard.device == torch.device(  # type: ignore[attr-defined]
                    "cpu"
                ), (
                    "Expected p._local_shard to be on CPU, "  # type: ignore[attr-defined]
                    f"but it's on {p._local_shard.device}"  # type: ignore[attr-defined]
                )
            return

        # A single shard of the parameters. Also makes p._local_shard to be on
        # CPU if we are CPU offloading, since p.data would be on CPU during
        # init.
        if self.cpu_offload.offload_params:
            assert p.device == torch.device("cpu"), (
                "Expected param to be on CPU when cpu_offloading is enabled. "
                "If CPU offloading is enabled correctly, you may be "
                "accidentally moving the model to CUDA after FSDP initialization."
            )
        p._local_shard = p.data  # type: ignore[attr-defined]
        # If CPU offloading, pin the memory to enable faster CPU -> GPU device
        # transfer.
        if self.cpu_offload.offload_params:
            assert p._local_shard.device == torch.device("cpu")  # type: ignore[attr-defined]
            p._local_shard = p._local_shard.pin_memory()  # type: ignore[attr-defined]
            # When offloading parameters, also move the grad shard to CPU during
            # backward pass. In this case, it's important to pre-allocate the
            # CPU grad shard in pinned memory so that we can do a non-blocking
            # transfer.
            p._cpu_grad = torch.zeros_like(  # type: ignore[attr-defined]
                p, device=torch.device("cpu")
            ).pin_memory()

        # If mixed_precision, maintain reduced precision param shard on
        # compute_device for computation in fwd/bwd. We resize storage to 0 here
        # and rematerialize before building the full param when needed. After
        # fwd/bwd, it is freed and we only hold on to the full precision shard.
        # As a result, this reduced precision shard is not allocated if we are
        # not in the forward/backward pass.
        if (
            self._mixed_precision_enabled_for_params()
        ):
            p._mp_shard = torch.zeros_like(
                p._local_shard,
                device=self.compute_device,
                dtype=self.mixed_precision.param_dtype
            )
            _free_storage(p._mp_shard)

        # We also maintain a full-sized parameter of type self.compute_dtype.
        # We resize the storage to size 0 at init (here) and only materialize
        # as needed. The storage may contain padding elements so that it is
        # evenly divisible by world_size, although these padding elements will
        # be removed before the relevant computation.
        if handle.uses_sharded_strategy:  # type: ignore[attr-defined]
            # We set p._full_param_padded's dtype to the desired parameter dtype
            # in the case of mixed precision. This is so that when we all_gather
            # into full_param_padded it can occur without issues and result in
            # full_param_padded having the expected param_dtype.
            full_param_dtype = (
                p.dtype if not self._mixed_precision_enabled_for_params()
                else self.mixed_precision.param_dtype
            )
            p._full_param_padded = torch.zeros(  # type: ignore[attr-defined]
                p.numel() * self.world_size,
                device=self.compute_device,
                dtype=full_param_dtype,
            )
            p._padded_unsharded_size = p._full_param_padded.size()  # type: ignore[attr-defined]
            _free_storage(p._full_param_padded)  # type: ignore[attr-defined]

            if self._mixed_precision_enabled_for_params():
                p._full_prec_full_param_padded = torch.zeros(  # type: ignore[attr-defined]
                    p.numel() * self.world_size,
                    device=self.compute_device,
                    dtype=p.dtype,  # full precision
                )
                _free_storage(p._full_prec_full_param_padded)

        # Track whether the `FlatParameter`'s post-backward hook has been
        # called for validation in `_wait_for_post_backward()`
        p._post_backward_called = False

    def _init_streams(self) -> None:
        """Initializes CUDA streams for overlapping data transfer and
        computation. This should only be called on the root FSDP instance."""
        assert self._is_root
        assert torch.cuda.is_available()
        # Stream for all-gathering parameters.
        self._streams["all_gather"] = torch.cuda.Stream()
        # Stream for overlapping grad reduction with the backward pass.
        self._streams["post_backward"] = torch.cuda.Stream()
        # Stream for pre-all-gather copies (e.g. H2D or precision cast).
        self._streams["pre_all_gather"] = torch.cuda.Stream()

    def _wait_for_previous_optim_step(self) -> None:
        """
        The root :class:`FullyShardedDataParallel` instance needs to
        synchronize with the default stream to ensure that the previous
        optimizer step is done.
        """
        if not self._is_root:
            return
        current_stream = torch.cuda.current_stream()
        self._streams["all_gather"].wait_stream(current_stream)
        # Having the pre-all-gather stream wait for the current stream even if
        # we do not leverage the pre-all-gather stream is tolerable since this
        # only runs once per iteration
        self._streams["pre_all_gather"].wait_stream(current_stream)

    def _prefetch_handles(
        self,
        current_handles_key: _HandlesKey,
    ) -> None:
        """
        Prefetches the next handles if needed (without synchronization). An
        empty handles key cannot prefetch.
        """
        if not current_handles_key:
            return
        handles_to_prefetch = self._get_handles_to_prefetch(current_handles_key)
        for handles_key in handles_to_prefetch:
            # Prefetch the next set of handles without synchronizing to allow
            # the sync to happen as late as possible to maximize overlap
            self._unshard(handles_key)
            self._handles_prefetched[handles_key] = True

    def _get_handles_to_prefetch(
        self,
        current_handles_key: _HandlesKey,
    ) -> List[_HandlesKey]:
        """
        Returns a :class:`list` of the handles keys to prefetch for the next
        module(s), where ``current_handles_key`` represents the current module.

        "Prefetching" refers to running the unshard logic early (without
        synchronization), and the "next" modules depend on the recorded
        execution order and the current training state.
        """
        training_state = self._get_training_state(current_handles_key)
        valid_training_states = (
            HandleTrainingState.BACKWARD_PRE,
            HandleTrainingState.BACKWARD_POST,
            HandleTrainingState.FORWARD,
        )
        p_assert(
            training_state in valid_training_states,
            f"Prefetching is only supported in {valid_training_states} but "
            f"currently in {training_state}"
        )
        eod = self._exec_order_data
        target_handles_keys: List[_HandlesKey] = []
        if (
            (
                training_state == HandleTrainingState.BACKWARD_PRE
                and self.backward_prefetch == BackwardPrefetch.BACKWARD_PRE
            )
            or (
                training_state == HandleTrainingState.BACKWARD_POST
                and self.backward_prefetch == BackwardPrefetch.BACKWARD_POST
            )
        ):
            target_handles_keys = [
                target_handles_key for target_handles_key in
                eod.get_handles_to_backward_prefetch(current_handles_key)
                if self._needs_pre_backward_unshard.get(target_handles_key, False)
                and not self._handles_prefetched.get(target_handles_key, False)
            ]
        elif (
            training_state == HandleTrainingState.FORWARD
            and self.forward_prefetch
        ):
            target_handles_keys = [
                target_handles_key for target_handles_key in
                eod.get_handles_to_forward_prefetch(current_handles_key)
                if self._needs_pre_forward_unshard.get(target_handles_key, False)
                and not self._handles_prefetched.get(target_handles_key, False)
            ]
        return target_handles_keys

    def _get_training_state(
        self,
        handles_key: _HandlesKey,
    ) -> HandleTrainingState:
        """Returns the training state of the handles in ``handles_key``."""
        p_assert(len(handles_key) > 0, "Expects a non-empty handles key")
        training_states = set(handle._training_state for handle in handles_key)
        p_assert(
            len(training_states) == 1,
            f"Expects uniform training state but got {training_states}"
        )
        return next(iter(training_states))

    @staticmethod
    def set_state_dict_type(
        module: nn.Module,
        state_dict_type: StateDictType,
        state_dict_config: Optional[StateDictConfig] = None,
    ) -> Tuple[StateDictType, StateDictConfig]:
        _state_dict_type_to_config = {
            StateDictType.FULL_STATE_DICT: FullStateDictConfig,
            StateDictType.LOCAL_STATE_DICT: LocalStateDictConfig,
            StateDictType.SHARDED_STATE_DICT: ShardedStateDictConfig,
        }

        prev_state_dict_type = None
        prev_state_dict_config = None
        # Use default config a state_dict config is not set.
        if state_dict_config is None:
            state_dict_config = _state_dict_type_to_config[state_dict_type]()
        for submodule in FullyShardedDataParallel.fsdp_modules(module):
            if prev_state_dict_type is None:
                prev_state_dict_type = submodule._state_dict_type
            if prev_state_dict_config is None:
                prev_state_dict_config = submodule._state_dict_config
            if prev_state_dict_type != submodule._state_dict_type:
                raise RuntimeError("All FSDP module should the same state_dict_type.")
            if type(prev_state_dict_config) != type(submodule._state_dict_config):
                raise RuntimeError(
                    "All FSDP modules should have the same type of state_dict_config."
                )

            expected_state_dict_config_type = _state_dict_type_to_config[state_dict_type]
            if expected_state_dict_config_type != type(state_dict_config):
                raise RuntimeError(
                    f"Expected state_dict_config of type {expected_state_dict_config_type} "
                    f"but got {type(state_dict_config)}"
                )
            submodule._state_dict_type = state_dict_type
            submodule._state_dict_config = state_dict_config

        return prev_state_dict_type, prev_state_dict_config

    @staticmethod
    @contextlib.contextmanager
    def state_dict_type(
        module: nn.Module,
        state_dict_type: StateDictType,
        state_dict_config: Optional[StateDictConfig] = None,
    ) -> Generator:
        """
        A context manager to set the ``state_dict_type`` of all the descendant
        FSDP modules of the target module. The target module does not have to
        be a FSDP module. If the target module is a FSDP module, its
        ``state_dict_type`` will also be changed.

        .. note:: This API should be called for only the top-level (root)
            module.

        .. note:: This API enables users to transparently use the conventional
            ``state_dict`` API to take model checkpoints in cases where the
            root FSDP module is wrapped by another ``nn.Module``. For example,
            the following will ensure ``state_dict``  is called on all non-FSDP
            instances, while dispatching into `local_state_dict` implementation
            for FSDP:

        Example::

            >>> # xdoctest: +SKIP("undefined variables")
            >>> model = DDP(FSDP(...))
            >>> with FSDP.state_dict_type(model, StateDictType.LOCAL_STATE_DICT):
            >>>     checkpoint = model.state_dict()

        Args:
            module (torch.nn.Module): Root module.
            state_dict_type (StateDictType): the desired ``state_dict_type`` to set.
        """
        prev_state_dict_type = None
        prev_state_dict_config = None
        try:
            prev_state_dict_type, prev_state_dict_config = (
                FullyShardedDataParallel.set_state_dict_type(
                    module, state_dict_type, state_dict_config
                )
            )
            yield
        except Exception as e:
            raise e
        else:
            assert prev_state_dict_type is not None
            assert prev_state_dict_config is not None
        finally:
            if prev_state_dict_type is not None and prev_state_dict_config is not None:
                FullyShardedDataParallel.set_state_dict_type(
                    module, prev_state_dict_type, prev_state_dict_config
                )

    def _convert_to_wrapped_module_name(self, module_name: str) -> str:
        module_name = module_name.replace(f"{FPW_MODULE}.", "")
        module_name = module_name.replace(f"{FPW_MODULE}", "")
        if module_name:
            module_name = f"{module_name}."
        # Activation checkpoint adds a prefix that has to be
        # removed as well.
        module_name = module_name.replace(
            f"{checkpoint_wrapper._CHECKPOINT_PREFIX}.", ""
        )
        return module_name

    @property
    def _param_fqns(self) -> Iterator[Tuple[str, str, str]]:
        for param_name, module_name in (
            self._fsdp_wrapped_module.handle.parameter_module_names()
        ):
            module_name = self._convert_to_wrapped_module_name(module_name)
            fqn = f"{module_name}{param_name}"
            yield fqn, param_name, module_name

    def _full_post_state_dict_hook(
        self,
        state_dict: Dict[str, Any],
        prefix: str,
    ) -> Dict[str, Any]:
        """
        Hook that runs after model.state_dict() is called before returning result to
        user. For FSDP, we may have to clone the tensors in state_dict as params go
        back to sharded version after _summon_full_params ends, and also remove
        "_fsdp_wrapped_module" prefix.
        """
        _replace_by_prefix(state_dict, prefix + f"{FSDP_WRAPPED_MODULE}.", prefix)
        self._assert_state([TrainingState_.SUMMON_FULL_PARAMS])
        # Return early for trivial cases
        if not state_dict or not self._fsdp_wrapped_module.has_params:
            return state_dict

        # If the `FlatParameter` is registered, then this rank only needed to
        # participate in the all-gather but does not actually save the state
        # dict (e.g. when `rank0_only=True` and `self.rank != 0`)
        if hasattr(self._fsdp_wrapped_module, "flat_param"):
            return state_dict

        offload_to_cpu = self._state_dict_config.offload_to_cpu
        cpu_device = torch.device("cpu")

        # Loop only the parameters saved in self._fsdp_wrapped_module to avoid
        # processing buffers.
        for fqn, param_name, module_name in self._param_fqns:
            fqn = f"{prefix}{fqn}"
            clean_key = fqn
            clean_prefix = clean_tensor_name(prefix)
            # Strip prefix out of key if needed as buffer names and param names
            # do not have prefix considered as they are not computed in `state_dict`
            # call.
            if clean_key.startswith(clean_prefix):
                clean_key = clean_key[len(clean_prefix):]

            # Clone non-ignored parameters before exiting the
            # `_summon_full_params()` context
            assert fqn in state_dict, (
                f"FSDP assumes {fqn} is in the state_dict but the state_dict "
                f"only has {state_dict.keys()}. prefix={prefix}, "
                f"module_name={module_name} param_name={param_name} rank={self.rank}."
            )
            if clean_key not in self._ignored_param_names and \
                    not getattr(state_dict[fqn], "_has_been_cloned", False):
                try:
                    state_dict[fqn] = state_dict[fqn].clone().detach()
                    state_dict[fqn]._has_been_cloned = True  # type: ignore[attr-defined]
                except BaseException as e:
                    warnings.warn(
                        f"Failed to clone() tensor with name {fqn}. This may mean "
                        "that this state_dict entry could point to invalid memory "
                        "regions after returning from state_dict() call if this "
                        "parameter is managed by FSDP. Please check clone "
                        f"implementation of {fqn}. Error: {str(e)}"
                    )

        # Offload the buffer to CPU if needed -- we do not do this in
        # `_summon_full_params()` since without care, that would free
        # the original buffer's GPU memory and require reallocating
        # that memory later; this only affects the state dict's buffer
        # variable and leaves the original buffer's GPU memory intact
        if offload_to_cpu:
            for clean_key in self._buffer_names:
                # This is a hack to support activation checkpoint.
                clean_key = clean_key.replace(
                    f"{checkpoint_wrapper._CHECKPOINT_PREFIX}.", ""
                )
                fqn = f"{prefix}{clean_key}"
                if fqn not in state_dict:
                    # A buffer can be registered as non-persistent.
                    continue
                if state_dict[fqn].device != cpu_device:
                    state_dict[fqn] = state_dict[fqn].to(cpu_device)
        return state_dict

    def _local_post_state_dict_hook(
        self,
        state_dict: Dict[str, Any],
        prefix: str,
    ) -> Dict[str, Any]:
        """
        This hook create a ShardedTensor from the local flat_param and replace
        the state_dict[f"{prefix}{FLAT_PARAM}] with the ShardedTensor. No copy
        will happen. The underlying storage is the same.
        """
        _replace_by_prefix(state_dict, f"{prefix}{FSDP_WRAPPED_MODULE}.", prefix)
        if not self._fsdp_wrapped_module.has_params:
            return state_dict

        # state_dict[f"{prefix}{FLAT_PARAM}"] exists and has the same tensor
        # value as the flat_param but it is a pure Tensor because
        # nn.Module.state_dict() will detach the parameter. Therefore, we need
        # to get flat_param from the FlattenParamsWrapper to get the metadata.
        flat_param = getattr(self._fsdp_wrapped_module, FLAT_PARAM, None)
        assert flat_param is not None
        # Construct a ShardedTensor from the flat_param.
        full_numel = flat_param._unpadded_unsharded_size.numel()  # type: ignore[attr-defined]
        shard_offset = flat_param.numel() * self.rank
        valid_data_size = flat_param.numel() - flat_param._shard_numel_padded
        if valid_data_size > 0 and flat_param._shard_numel_padded > 0:
            flat_param = flat_param.narrow(0, 0, valid_data_size)
        local_shards = [
            Shard.from_tensor_and_offsets(flat_param, [shard_offset], self.rank)
        ]
        sharded_tensor = init_from_local_shards(
            local_shards, full_numel, process_group=self.process_group
        )  # type: ignore[assignment]
        if self._state_dict_config.offload_to_cpu:
            sharded_tensor = sharded_tensor.cpu()
        state_dict[f"{prefix}{FLAT_PARAM}"] = sharded_tensor
        return state_dict

    @torch.no_grad()
    def _sharded_post_state_dict_hook(
        self,
        state_dict: Dict[str, Any],
        prefix: str,
    ) -> Dict[str, Any]:
        """
        The hook replaces the unflattened, unsharded parameter in the state_dict
        with a unflattened, sharded parameter (a ShardedTensor).
        """
        _replace_by_prefix(state_dict, f"{prefix}{FSDP_WRAPPED_MODULE}.", prefix)
        if not self._fsdp_wrapped_module.has_params:
            return state_dict

        assert self.training_state != TrainingState_.SUMMON_FULL_PARAMS, (
            "Inside _sharded_post_load_state_dict_hook, the training_state must "
            "not be SUMMON_FULL_PARAMS."
        )
        with self._summon_full_params(recurse=False, writeback=False):
            for fqn, _, _ in self._param_fqns:
                # Create a ShardedTensor for the unflattened, non-sharded parameter.
                param = functools.reduce(getattr, fqn.split("."), self.module)
                sharded_tensor = _ext_chunk_tensor(
                    tensor=param,
                    rank=self.rank,
                    world_size=self.world_size,
                    num_devices_per_node=torch.cuda.device_count(),
                    pg=self.process_group
                )  # type: ignore[assignment]
                if self._state_dict_config.offload_to_cpu:
                    sharded_tensor = sharded_tensor.cpu()
                state_dict[f"{prefix}{fqn}"] = sharded_tensor

        state_dict.pop(f"{prefix}{FLAT_PARAM}")
        return state_dict

    @staticmethod
    def _post_state_dict_hook(
        module: nn.Module,
        state_dict: Dict[str, Any],
        prefix: str,
        *args: Any,
    ) -> Dict[str, Any]:
        """
        _post_state_dict_hook() is called after the state_dict() of this
        FSDP module is executed. ``self._state_dict_type`` is used to decide
        what postprocessing will be done.
        """
        self = cast(FullyShardedDataParallel, module)
        processed_state_dict = self._post_state_dict_hook_fn[self._state_dict_type](state_dict, prefix)
        # Restore buffers, which currently are in their full precision type,
        # back to their mixed precision type. This is because buffers are cast
        # during lazy_init() and stay at their mixed precision type before/after
        # forward/backward. As a result state_dict() should maintain this.
        if (
            self._is_root
            and self._mixed_precision_enabled_for_buffers()
        ):
            self._cast_buffers(recurse=True)
        return processed_state_dict

    def state_dict(self, *args, **kwargs):
        """
        This is the entry point of all three FSDP ``state_dict`` APIs: full,
        local, and sharded. For the full state dict
        (``StateDictType.FULL_STATE_DICT``), FSDP attempts to unshard the model
        on all ranks, which may result in an OOM error if the full model cannot
        fit on a single GPU. In that case, users may pass in a
        :class:`FullStateDictConfig` to only save the checkpoint on rank 0 and/
        or to offload it to CPU memory layer by layer, enabling much larger
        checkpoints. If the full model cannot fit in CPU memory, then users may
        instead take a local state dict (``StateDictType.LOCAL_STATE_DICT``)
        that only saves the local shard of the model. The sharded state dict
        (``StateDictType.SHARDED_STATE_DICT``) saves the model parameters as
        ``ShardedTensor`` s. The ``state_dict`` type can be configured using
        the :meth:`state_dict_type` context manager.

        Example::

            >>> # xdoctest: +SKIP("undefined variables")
            >>> import torch
            >>> from torch.distributed.fsdp import FullyShardedDataParallel as FSDP
            >>> from torch.distributed.fsdp import StateDictType
            >>> torch.cuda.set_device(device_id)
            >>> my_module = nn.Linear(...)
            >>> sharded_module = FSDP(my_module)
            >>> full_state_dict_config = FullStateDictConfig(offload_to_cpu=True, rank0_only=True)
            >>> with FSDP.state_dict_type(sharded_module, StateDictType.FULL_STATE_DICT, full_state_dict_config):
            >>>     full_dict = sharded_module.state_dict()
            >>> full_dict.keys()
            >>> odict_keys(['weight', 'bias'])
            >>> # using local state dict
            >>> with FSDP.state_dict_type(sharded_module, StateDictType.LOCAL_STATE_DICT):
            >>>     local_dict = sharded_module.state_dict()
            >>> local_dict.keys()
            >>> odict_keys(['flat_param', 'inner.flat_param'])

        .. warning:: This needs to be called on all ranks, since synchronization
            primitives may be used.
        """
        # TODO (rohan-varma): separate these out once a state_dict pre-hook
        # is available.
        if torch.cuda.is_available():
            torch.cuda.synchronize()
        self._lazy_init()
        if self._state_dict_type == StateDictType.FULL_STATE_DICT:
            # Get config args
            full_state_dict_config = (
                self._state_dict_config if self._state_dict_config is not None
                else FullStateDictConfig()
            )
            rank0_only = full_state_dict_config.rank0_only
            offload_to_cpu = full_state_dict_config.offload_to_cpu
            summon_ctx = (
                self._summon_full_params(
                    recurse=False, writeback=False, offload_to_cpu=offload_to_cpu, rank0_only=rank0_only
                )
                if self.training_state != TrainingState_.SUMMON_FULL_PARAMS else
                contextlib.suppress()
            )
            with summon_ctx:
                # Since buffers are not sharded and stay casted, restore them to their
                # original user module specified types for checkpoint. We take care to
                # recast in post_state_dict_hook for consistency with the fact that
                # buffers stay casted after forward/backward. We must have the
                # call here instead of above because _summon_full_params itself
                # calls _lazy_init() which would cast the buffers.
                if (
                    self._is_root
                    and self._mixed_precision_enabled_for_buffers()
                ):
                    self._cast_buffers(
                        dtype=self._buffer_name_to_orig_dtype, recurse=False
                    )
                state_dict = super().state_dict(*args, **kwargs)

            # TODO: support offload to CPU in post state dict hook.
            if not rank0_only or self.rank == 0:
                return state_dict
            else:
                return {}

        elif (
            self._state_dict_type == StateDictType.LOCAL_STATE_DICT or
            self._state_dict_type == StateDictType.SHARDED_STATE_DICT
        ):
            if (
                self._fsdp_wrapped_module.flat_param is not None and
                not self._fsdp_wrapped_module.handle.uses_sharded_strategy
            ):
                raise RuntimeError(
                    "sharded_state_dict/local_state_dict can only be called "
                    "when parameters are flatten and sharded."
                )
            return super().state_dict(*args, **kwargs)
        else:
            raise ValueError(f"Unknown StateDictType {self._state_dict_type}.")

    def _local_state_dict(self, *args: Any, **kwargs: Any) -> Any:
        """
        Returns the local state of the module. Parameters are flattened and
        sharded, so the resulting state_dict can only be loaded after the module
        has been wrapped with FSDP.
        """
        with self.state_dict_type(self, StateDictType.LOCAL_STATE_DICT):
            return self.state_dict(*args, **kwargs)

    def _full_post_load_state_dict_hook(self, *args, **kwargs) -> None:
        # We should exit summon_full_params context.
        self._assert_state([TrainingState_.SUMMON_FULL_PARAMS])
        assert getattr(self, '_full_param_ctx', None) is not None
        self._full_param_ctx.__exit__(None, None, None)
        self._full_param_ctx = None

    def _sharded_state_dict(self, *args: Any, **kwargs: Any) -> Any:
        """
        Returns the sharded states of the module. Parameters are unflattened and
        sharded, so the resulting state_dict can be used with any parallelism
        (e.g., DPP, model parallelism, and single trainer) after a valid
        resharding.
        """
        with self.state_dict_type(StateDictType.SHARDED_STATE_DICT):
            return self.state_dict(self, *args, **kwargs)

    def _full_pre_load_state_dict_hook(
        self,
        state_dict: Dict[str, Any],
        prefix: str,
    ) -> None:
        # We do not expect to be calling pre-hooks twice without post-hook
        # call in between.
        assert getattr(self, '_full_param_ctx', None) is None
        # Note that it needs writeback=True to persist.
        self._full_param_ctx = self._summon_full_params(
            recurse=False, writeback=True
        )
        self._full_param_ctx.__enter__()
        _replace_by_prefix(state_dict, prefix, prefix + f"{FSDP_WRAPPED_MODULE}.")

    def _local_post_load_state_dict_hook(self, *args, **kwargs) -> None:
        pass

    def _local_pre_load_state_dict_hook(
        self,
        state_dict: Dict[str, Any],
        prefix: str,
    ) -> None:
        """
        This hook finds the local flat_param for this FSDP module from the
        state_dict. The flat_param should be a ShardedTensor. This hook converts
        the ShardedTensor to a tensor. No copy happen unless padding is required.
        """
        _replace_by_prefix(state_dict, prefix, f"{prefix}{FSDP_WRAPPED_MODULE}.")
        fqn = f"{prefix}{FSDP_WRAPPED_MODULE}.{FLAT_PARAM}"
        if fqn not in state_dict:
            assert getattr(self._fsdp_wrapped_module, FLAT_PARAM, None) is None, (
                "No flat parameter in state_dict but self._fsdp_wrapped_module.flat_param is not None"
            )
            return
        load_tensor = state_dict[fqn]
        assert isinstance(
            load_tensor, ShardedTensor
        ), "Tensors in local_state_dict should be ShardedTensor."

        # Convert the ShardedTensor to a Tensor.
        shards = load_tensor.local_shards()
        assert len(shards), "load_local_state_dict assume one shard per ShardedTensor."
        load_tensor = cast(torch.Tensor, shards[0].tensor)

        # Get the metada of the flat_param to decide whether to pad the loaded
        # tensor.
        flat_param = self._fsdp_wrapped_module.flat_param
        assert flat_param is not None
        if flat_param._shard_numel_padded not in (0, flat_param.numel()):
            assert load_tensor.numel() < flat_param.numel(), (
                f"Local shard size = {flat_param.numel()} and the tensor in "
                f"the state_dict is {load_tensor.numel()}."
            )
            load_tensor = F.pad(load_tensor, [0, flat_param._shard_numel_padded])
        state_dict[fqn] = load_tensor

    def _sharded_post_load_state_dict_hook(self, *args, **kwargs) -> None:
        pass

    def _sharded_pre_load_state_dict_hook(
        self,
        state_dict: Dict[str, Any],
        prefix: str,
    ) -> None:
        """
        The hook combines the unflattened, sharded parameters (ShardedTensor) to
        a new FlatParameter and shards the new FlatParameter to the local chunk.
        """
        _replace_by_prefix(state_dict, prefix, prefix + f"{FSDP_WRAPPED_MODULE}.")
        if not self._fsdp_wrapped_module.has_params:
            return

        if not self._fsdp_wrapped_module.handle.uses_sharded_strategy:
            raise RuntimeError(
                "load_sharded_state_dict can only be called when parameters "
                "are flatten and sharded."
            )

        nonsharded_tensors = []
        # TODO: Reduce the communication by using only one _all_gather_base to
        # gather all the parameters in this layer. This can be achieved by
        # concatenated all the local shards and then append the padding.
        # https://github.com/pytorch/pytorch/issues/77461
        for (param_name, _, module_name) in self._fsdp_wrapped_module.handle.flat_param._param_infos:
            module_name = self._convert_to_wrapped_module_name(module_name)
            fqn = f"{prefix}{FSDP_WRAPPED_MODULE}.{module_name}{param_name}"
            param = state_dict.pop(fqn)

            # All-gather the param (ShardedTensor)
            param, shards = _ext_pre_load_state_dict_transform(param)
            assert len(shards) < 2, (
                f"Expects 0 or 1 shard per rank but got {len(shards)} shards on rank {self.rank}"
            )
            param_numel = param.size().numel()
            dim_0_size = param.size()[0]
            chunk_size = (
                math.ceil(dim_0_size / self.world_size) * param_numel // dim_0_size
            )
            if shards:
                local_tensor = cast(torch.Tensor, shards[0].tensor).flatten()
                if not local_tensor.is_cuda:
                    local_tensor = local_tensor.cuda()
                num_padding = chunk_size - local_tensor.numel()
                if num_padding > 0:
                    local_tensor = F.pad(local_tensor, [0, num_padding])
            else:
                local_tensor = torch.zeros(chunk_size, dtype=param.dtype).cuda()
            tensor = torch.empty(
                chunk_size * self.world_size, dtype=local_tensor.dtype
            ).cuda()
            dist._all_gather_base(tensor, local_tensor, group=self.process_group)
            tensor = tensor.narrow(0, 0, param_numel).reshape(param.size())
            nonsharded_tensors.append(tensor)

        # Create a new flat_param from the loaded, non-sharded tensors.
        flat_param = self._fsdp_wrapped_module.flat_param
        loaded_flat_param = FlatParamHandle.flatten_params(nonsharded_tensors, requires_grad=False)

        # Get the chunk from the loaded flat_param for the local rank.
        loaded_flat_param, num_to_pad = FlatParamHandle._get_shard(
            loaded_flat_param, self.rank, self.world_size,
        )
        loaded_flat_param.to(flat_param.device)
        assert flat_param.numel() == loaded_flat_param.numel(), (
            f"The loaded local chunk has different numel({flat_param.numel()}) "
            f"from the local chunk {flat_param.numel()}."
        )
        assert flat_param._shard_numel_padded == num_to_pad, (
            f"The loaded local chunk has different padding({num_to_pad}) "
            f"from the local chunk {flat_param._shard_numel_padded}."
        )
        state_dict[f"{prefix}_fsdp_wrapped_module.flat_param"] = loaded_flat_param

    @staticmethod
    def _pre_load_state_dict_hook(
        module: nn.Module,
        state_dict: Dict[str, Any],
        prefix: str,
        *args: Any,
    ) -> None:
        """
        ``_pre_state_dict_hook` is called before ``self._load_from_state_dict()``
        is called. ``self._state_dict_type`` is used to decide what preprocessing
        will be done.
        """
        # Code that is common for all state_dict impls
        self = cast(FullyShardedDataParallel, module)
        if torch.cuda.is_available():
            torch.cuda.synchronize()
        # Dispatch into state_dict specific implementation of pre-hook.
        self._pre_load_state_dict_hook_fn[self._state_dict_type](state_dict, prefix)

    @staticmethod
    def _post_load_state_dict_hook(module: nn.Module, *args: Any) -> None:
        # Code that is common for all state_dict impls
        self = cast(FullyShardedDataParallel, module)
        # Dispatch into state_dict type specific implementation of post-hook for
        # loading state_dict.
        self._post_load_state_dict_hook_fn[self._state_dict_type]()

    def load_state_dict(
        self,
        state_dict: Mapping[str, Any],
        *args,
        **kwargs,
    ) -> NamedTuple:
        """
        The entry point of all three FSDP ``load_state_dict`` APIs. By default,
        calling ``load_state_dict`` on an FSDP module will result in FSDP
        attempting to load a "full" state_dict, i.e. a state_dict consisting of
        full, unsharded, unflattened original module parameters. This requires
        FSDP to load the full parameter context on each rank which could result
        in GPU OOM. As a result, :func:`state_dict_type` API is available to
        configure between ``load_state_dict`` implementations. User can thus use
        ``with self.state_dict_type(self, StateDictType.LOCAL_STATE_DICT)`` context
        manager to load a local state dict checkpoint that will restore only
        local shards of the module. Currently, the only supported
        implementations are ``StateDictType.LOCAL_STATE_DICT`` and
        ``StateDictType.FULL_STATE_DICT`` (default). Please see :func:`state_dict`
        for documentation around creating an FSDP checkpoint.

        Example::

            >>> # xdoctest: +SKIP("undefined variables")
            >>> import torch
            >>> from torch.distributed.fsdp import FullyShardedDataParallel as FSDP
            >>> from torch.distributed.fsdp import StateDictType
            >>> torch.cuda.set_device(device_id)
            >>> my_module = nn.Linear(...)
            >>> sharded_module = FSDP(my_module)
            >>> checkpoint = torch.load(PATH)
            >>> full_state_dict = checkpoint['full_state_dict']
            >>> with FSDP.state_dict_type(sharded_module, StateDictType.FULL_STATE_DICT):
            >>>     sharded_module.load_state_dict(full_state_dict)
            >>> full_dict.keys()
            >>> odict_keys(['weight', 'bias'])
            >>> # using local state dict
            >>> local_state_dict = checkpoint['local_state_dict']
            >>> with FSDP.state_dict_type(sharded_module, StateDictType.LOCAL_STATE_DICT):
            >>>     sharded_module.load_state_dict(local_state_dict)
            >>> local_dict.keys()
            >>> odict_keys(['flat_param', 'inner.flat_param'])

        .. warning:: This needs to be called on all ranks, since synchronization
            primitives may be used.
        """
        return super().load_state_dict(state_dict, *args)

    def _load_local_state_dict(
        self,
        state_dict: Mapping[str, Any],
        *args,
    ) -> NamedTuple:
        """
        Load states from a flattened, sharded state dictionary.
        """
        with self.state_dict_type(self, StateDictType.LOCAL_STATE_DICT):
            return self.load_state_dict(state_dict, *args)

    def _load_sharded_state_dict(
        self,
        state_dict: Union[Dict[str, torch.Tensor], "OrderedDict[str, torch.Tensor]"],
        strict: bool = True,
    ) -> NamedTuple:
        """
        Load states from a unflattened, sharded state dictionary.
        """
        with self.state_dict_type(StateDictType.SHARDED_STATE_DICT):
            return self.load_state_dict(state_dict, strict)

    def forward(self, *args: Any, **kwargs: Any) -> Any:
        """
        Runs the forward pass for the wrapped module, inserting FSDP-specific
        pre- and post-forward sharding logic.
        """
        with torch.autograd.profiler.record_function("FullyShardedDataParallel.forward"):
            self._lazy_init()
            args, kwargs = self._fsdp_root_pre_forward(*args, **kwargs)
            unused = None
            unshard_fn = functools.partial(self._pre_forward_unshard, handles=self._handles)
            # Do not free the root's parameters in the post-forward for
            # `FULL_SHARD` with the intention that they are immediately used
            # for backward computation (though this may not be true)
            free_unsharded_flat_params = [
                not self._is_root
                and handle._config.sharding_strategy == HandleShardingStrategy.FULL_SHARD
                for handle in self._handles
            ]
            reshard_fn = functools.partial(
                self._reshard,
                self._handles,
                free_unsharded_flat_params,
            )
            self._pre_forward(self._handles, unshard_fn, unused, unused)
            for handle in self._handles:
                p_assert(
                    handle.flat_param.device == self.compute_device,
                    "Expected `FlatParameter` to be on the compute device "
                    f"{self.compute_device} but got {handle.flat_param.device}"
                )
            output = self._fsdp_wrapped_module(*args, **kwargs)
            return self._post_forward(self._handles, reshard_fn, unused, unused, output)

    def _pre_forward(
        self,
        handles: List[FlatParamHandle],
        unshard_fn: Optional[Callable],
        module: nn.Module,
        input: Any,
    ):
        """
        Runs the pre-forward logic. This includes an opportunity to unshard
        currently sharded parameters such as those for the current forward and
        registering post-backward hooks for these current parameters.

        Args:
            handles (List[FlatParamHandle]): Handles giving the parameters
                used in the current forward.
            unshard_fn (Optional[Callable]): A callable to unshard any
                currently sharded parameters or ``None`` to not do any
                unsharding.
            module (nn.Module): Unused; expected by the hook signature.
            input (Any): Unused; expected by the hook signature.
        """
        self.training_state = TrainingState_.FORWARD
        self._exec_order_data.record_pre_forward(handles, self.training)
        for handle in handles:
            handle._training_state = HandleTrainingState.FORWARD
        if unshard_fn is not None:
            unshard_fn()
        # Register post-backward hooks to reshard the parameters and
        # reduce-scatter their gradients. They must be re-registered every
        # forward pass in case the `grad_fn` is mutated.
        self._register_post_backward_hooks(handles)

    def _pre_forward_unshard(
        self,
        handles: List[FlatParamHandle],
    ) -> None:
        """Unshards parameters in the pre-forward."""
        if handles:
            self._unshard(handles)
            handles_key = tuple(handles)
            self._needs_pre_forward_unshard[handles_key] = False
            torch.cuda.current_stream().wait_stream(self._streams["all_gather"])
            self._prefetch_handles(handles_key)

    def _post_forward(
        self,
        handles: List[FlatParamHandle],
        reshard_fn: Optional[Callable],
        module: nn.Module,
        input: Any,
        output: Any,
    ) -> Any:
        """
        Runs the post-forward logic. This includes an opportunity to reshard
        currently unsharded parameters such as those used in the current
        forward and registering pre-backward hooks on the forward outputs.

        Args:
            handles (List[FlatParamHandle]): Handles giving the parameters
                used in the current forward.
            reshard_fn (Optional[Callable]): A callable to reshard any
                currently unsharded parameters (e.g. from the current forward)
                or ``None`` to not do any resharding.
            module (nn.Module): Unused; expected by the hook signature.
            input (Any): Unused; exepcted by the hook signature.
            output (Any): Forward pass output; pre-backward hooks are
                registered on the tensors that require gradients in this
                output.

        Postcondition: Each ``FlatParameter`` 's data points to the sharded
        flattened parameter.
        """
        self._exec_order_data.record_post_forward(handles)
        if reshard_fn is not None:
            reshard_fn()
        # Register pre-backward hooks to unshard the flattened parameters
        # for the gradient computation (if needed)
        output = self._register_pre_backward_hooks(output, handles)
        self.training_state = TrainingState_.IDLE
        for handle in handles:
            handle._training_state = HandleTrainingState.IDLE
        return output

    def _cast_forward_inputs(self, *args, **kwargs):
        """Moves the forward inputs to the compute device and casts them to the
        appropriate dtype if needed."""
        # TODO: Do not use the side stream for tensor copies for now;
        # investigate the perf with/without it
        # TODO: For mixed precision, move the inputs to the compute device and
        # cast to reduced-precision in a single `to()` call
        args, kwargs = _to_kwargs(args, kwargs, self.compute_device.index, False)
        args = args[0]
        kwargs = kwargs[0]
        if self._mixed_precision_enabled_for_params():
            input_dtype = self.mixed_precision.param_dtype
            args, kwargs = self._cast_fp_inputs_to_dtype(
                input_dtype, *args, **kwargs,
            )
        return args, kwargs

    def _fsdp_root_pre_forward(self, *args, **kwargs):
        """
        Runs pre-forward logic specific to the root FSDP instance, which should
        run before any individual module's pre-forward. This includes
        synchronizing with the previous iteration and casting the forward
        inputs appropriately. If this is called on a non-root FSDP instance,
        then the forward inputs are returned directly.
        """
        p_assert(self._is_root is not None, "Expects a root FSDP to have been set")
        if not self._is_root:
            return args, kwargs
        if self.forward_prefetch:
            for fsdp_module in self.fsdp_modules(self):
                handles_key = tuple(fsdp_module._handles)
                if handles_key:
                    self._needs_pre_forward_unshard[handles_key] = True
        self._wait_for_previous_optim_step()
        args, kwargs = self._cast_forward_inputs(*args, **kwargs)
        return args, kwargs

    @staticmethod
    @contextlib.contextmanager
    def summon_full_params(
        module,
        recurse: bool = True,
        writeback: bool = True,
        rank0_only: bool = False,
        offload_to_cpu: bool = False,
    ) -> Generator:
        r""" A context manager to expose full params for FSDP instances.
        Can be useful *after* forward/backward for a model to get
        the params for additional processing or checking. It can take a non-FSDP
        module and will summon full params for all contained FSDP modules as
        well as their children, depending on the ``recurse`` argument.

        .. note:: This can be used on inner FSDPs.
        .. note:: This can *not* be used within a forward or backward pass. Nor
            can forward and backward be started from within this context.
        .. note:: Parameters will revert to their local shards after the context
            manager exits, storage behavior is the same as forward.
        .. note:: The full parameters can be modified, but only the portion
            corresponding to the local param shard will persist after the
            context manager exits (unless ``writeback=False``, in which case
            changes will be discarded). In the case where FSDP does not shard
            the parameters, currently only when ``world_size == 1``, or ``NO_SHARD``
            config, the modification is persisted regardless of ``writeback``.
        .. note:: This method works on modules which are not FSDP themselves but
            may contain multiple independent FSDP units. In that case, the given
            arguments will apply to all contained FSDP units.

        .. warning:: Note that ``rank0_only=True`` in conjunction with
            ``writeback=True`` is not currently supported and will raise an
            error. This is because model parameter shapes would be different
            across ranks within the context, and writing to them can lead to
            inconsistency across ranks when the context is exited.

        .. warning:: Note that ``offload_to_cpu`` and ``rank0_only=False`` will
            result in full parameters being redundantly copied to CPU memory for
            GPUs that reside on the same machine, which may incur the risk of
            CPU OOM. It is recommended to use ``offload_to_cpu`` with
            ``rank0_only=True``.

        Args:
            recurse (bool, Optional): recursively summon all params for nested
                FSDP instances (default: True).
            writeback (bool, Optional): if ``False``, modifications to params are
                discarded after the context manager exits;
                disabling this can be slightly more efficient (default: True)
            rank0_only (bool, Optional): if ``True``, full parameters are
                materialized on only global rank 0. This means that within the
                context, only rank 0 will have full parameters and the other
                ranks will have sharded parameters. Note that setting
                ``rank0_only=True`` with ``writeback=True`` is not supported,
                as model parameter shapes will be different across ranks
                within the context, and writing to them can lead to
                inconsistency across ranks when the context is exited.
            offload_to_cpu (bool, Optional): If ``True``, full parameters are
                offloaded to CPU. Note that this offloading currently only
                occurs if the parameter is sharded (which is only not the case
                for world_size = 1 or ``NO_SHARD`` config). It is recommended
                to use ``offload_to_cpu`` with ``rank0_only=True`` to avoid
                redundant copies of model parameters being offloaded to the same CPU memory.
        """
        # Note that we specify root_only as FSDP roots will handle summoning
        # child FSDP instances based on recurse argument.
        root_fsdp_modules = FullyShardedDataParallel.fsdp_modules(
            module, root_only=True
        )
        # Summon all params for all FSDP instances
        with contextlib.ExitStack() as stack:
            for module in root_fsdp_modules:
                stack.enter_context(
                    module._summon_full_params(
                        recurse=recurse,
                        writeback=writeback,
                        rank0_only=rank0_only,
                        offload_to_cpu=offload_to_cpu,
                    )
                )
            # Yield to the caller, with full params in all FSDP instances.
            yield
        # Exiting from the ExitStack will reshard all params.
        return

    @contextlib.contextmanager
    def _summon_full_params(
        self,
        recurse: bool = True,
        writeback: bool = True,
        rank0_only: bool = False,
        offload_to_cpu: bool = False,
    ):
        if writeback and rank0_only:
            raise ValueError(
                "writeback=True and rank0_only=True is not supported, as model "
                "parameter shapes will be different across ranks, and writing "
                "to them can lead to inconsistencies across ranks when the "
                "context is exited."
            )
        if offload_to_cpu and not rank0_only:
            warnings.warn(
                "offload_to_cpu and rank0_only=False will result in "
                "full parameters being redundantly copied to CPU memory for "
                "GPUs that reside on the same machine, which may incur the risk of "
                "CPU OOM. It is recommended to use ``offload_to_cpu`` with "
                "rank0_only=True."
            )

        if recurse:
            with contextlib.ExitStack() as stack:
                for module in self.fsdp_modules(self):
                    stack.enter_context(
                        module._summon_full_params(
                            recurse=False,
                            writeback=writeback,
                            rank0_only=rank0_only,
                            offload_to_cpu=offload_to_cpu,
                        )
                    )
                yield
            return

        torch.cuda.synchronize()
        self._lazy_init()
        self._assert_state([TrainingState_.IDLE])
        for handle in self._handles:
            assert handle._training_state == HandleTrainingState.IDLE
        self.training_state = TrainingState_.SUMMON_FULL_PARAMS
        for handle in self._handles:
            handle._training_state = HandleTrainingState.SUMMON_FULL_PARAMS

        free_unsharded_flat_params = [handle.needs_unshard() for handle in self._handles]
        self._unshard(self._handles)
        torch.cuda.current_stream().wait_stream(self._streams["all_gather"])

        if rank0_only and self.rank != 0:
            # Free the unsharded flattened parameter early
            self._reshard(self._handles, free_unsharded_flat_params)
            try:
                yield
            finally:
                self.training_state = TrainingState_.IDLE
                for handle in self._handles:
                    handle._training_state = HandleTrainingState.IDLE
        else:
            # Unflatten the unsharded flattened parameters
            with contextlib.ExitStack() as stack:
                # Invariant: rank == 0 or !rank0_only
                for handle in self._handles:
                    if offload_to_cpu and handle.uses_sharded_strategy:
                        stack.enter_context(handle.to_cpu())
                # TODO (awgu): This FPW call assumes 1 `FlatParameter`
                stack.enter_context(self._fsdp_wrapped_module.unflatten_as_params())
                try:
                    yield
                finally:
                    stack.close()
                    if writeback:
                        self._write_back_to_local_shard(self._handles)
                    self._reshard(self._handles, free_unsharded_flat_params)
                    self.training_state = TrainingState_.IDLE
                    for handle in self._handles:
                        handle._training_state = HandleTrainingState.IDLE

    @torch.no_grad()
    def _write_back_to_local_shard(self, handles: List[FlatParamHandle]):
        """
        For each handle, writes back the this rank's shard of the unsharded
        flattened parameter to the sharded flattened parameter.

        Precondition: Each handle's ``FlatParameter`` 's data points to the
        padded unsharded flattened parameter.
        """
        for handle in handles:
            # For `NO_SHARD`, `_local_shard` is the unsharded flattened
            # parameter as well
            if not handle.uses_sharded_strategy:
                continue
            assert (
                handle.flat_param.ndim == 1
            ), f"Expects `flat_param` to be flattened but got {handle.flat_param.shape}"
            # Get the unpadded shard instead of the padded shard to persist
            # user changes to the padding (though FSDP does not explicitly
            # support this)
            shard, _ = FlatParamHandle._get_unpadded_shard(handle.flat_param, handle.rank, handle.world_size)
            handle.flat_param._local_shard[:shard.numel()].copy_(shard)

    def named_buffers(
        self,
        *args,
        **kwargs,
    ) -> Iterator[Tuple[str, torch.Tensor]]:
        """
        Overrides :meth:`named_buffers()` to intercept buffer names and
        remove all occurrences of the FSDP-specific flattened buffer prefix
        when inside the :meth:`summon_full_params` context manager.
        """
        in_summon_full_params = self.training_state == TrainingState_.SUMMON_FULL_PARAMS
        for buffer_name, buffer in super().named_buffers(*args, **kwargs):
            if in_summon_full_params:
                # Remove any instances of the FSDP-specific prefix; there can
                # be multiple in the case of nested FSDP modules
                buffer_name = buffer_name.replace(FSDP_PREFIX, "")
            yield (buffer_name, buffer)

    def named_parameters(
        self,
        *args,
        **kwargs,
    ) -> Iterator[Tuple[str, torch.nn.Parameter]]:
        """
        Overrides :meth:`named_parameters()` to intercept parameter names and
        remove all occurrences of the FSDP-specific flattened parameter prefix
        when inside the :meth:`summon_full_params` context manager.
        """
        # Determine which logic to use based on the context at call time
        in_summon_full_params = self.training_state == TrainingState_.SUMMON_FULL_PARAMS
        for param_name, param in super().named_parameters(*args, **kwargs):
            if in_summon_full_params:
                # Remove any instances of the FSDP-specific prefix; there can
                # be multiple in the case of nested FSDP modules
                param_name = param_name.replace(FSDP_PREFIX, "")
            yield (param_name, param)

    def _register_pre_backward_hooks(
        self,
        outputs: Any,
        handles: List[FlatParamHandle],
    ) -> Any:
        """
        Registers pre-backward hooks on the tensors that require gradients in
        the forward pass outputs ``outputs``, which were computed using the
        ``FlatParameter`` s of ``handles``.

        Returns:
            Forward pass outputs with pre-backward hooks registered to tensors
            that require gradients.
        """
        # If there is no gradient computation, then there is no need for
        # pre-backward logic
        if not torch.is_grad_enabled():
            return outputs

        if self._is_root:
            self._post_backward_callback_queued = False  # only defined on the root

        handles_key = tuple(handles)
        if handles_key:
            # Since these handles' `FlatParameter`s participated in a forward,
            # we conservatively assume that they will be used in the backward
            self._needs_pre_backward_unshard[handles_key] = False
            self._ran_pre_backward_hook[handles_key] = False

        def _pre_backward_hook(_handles: List[FlatParamHandle], *unused: Any) -> None:
            """Prepares ``_handles`` 's ``FlatParameter`` s for gradient
            computation."""
            _handles_key = tuple(_handles)  # avoid shadowing `handles_key`
            # Only run the pre-backward hook once per group of handles involved
            # in the same module forward computation
            if _handles_key and self._ran_pre_backward_hook.get(_handles_key, False):
                return

            with torch.autograd.profiler.record_function(
                "FullyShardedDataParallel._pre_backward_hook"
            ):
                # Queue the post-backward callback once for the root FSDP
                # instance to attach it to the outermost backward graph task so
                # that it is called after all backward calls complete
                if self._is_root and not self._post_backward_callback_queued:
                    self._queue_wait_for_post_backward()
                elif _handles_key:
                    self._assert_state([TrainingState_.IDLE])
                self.training_state = TrainingState_.BACKWARD_PRE
                # Queueing the post-backward callback is the only logic that is
                # not per-handle in the pre-backward hook, so we can return
                # early here if there are no handles.
                if not _handles_key:
                    return
                for handle in _handles:
                    handle._training_state = HandleTrainingState.BACKWARD_PRE

                # If the handles have been prefetched, this `_unshard()` simply
                # switches to using the unsharded parameter
                self._unshard(_handles)
                torch.cuda.current_stream().wait_stream(self._streams["all_gather"])

                # Set this to `False` to ensure that a mistargeted prefetch
                # does not actually unshard these handles
                self._needs_pre_backward_unshard[_handles_key] = False
                self._prefetch_handles(_handles_key)
                for handle in _handles:
                    handle.prepare_gradient()
                self._ran_pre_backward_hook[_handles_key] = True

        def _register_hook(t: torch.Tensor) -> torch.Tensor:
            if t.requires_grad:
                t.register_hook(functools.partial(_pre_backward_hook, handles))
                self._needs_pre_backward_unshard[handles_key] = True
            return t

        return _apply_to_tensors(_register_hook, outputs)

    def _register_post_backward_hooks(
        self,
        handles: List[FlatParamHandle],
    ) -> None:
        """
        Registers post-backward hooks on the ``FlatParameter`` s'
        ``AccumulateGrad`` objects to reshard and to reduce-scatter gradients.

        The ``AccumulateGrad`` object represents the last function that
        finalizes the ``FlatParameter`` 's gradient, so it only runs after its
        entire gradient computation has finished.

        We register the post-backward hook only once in the *first* forward
        that a ``FlatParameter`` participates in. This relies on the
        ``AccumulateGrad`` object being preserved through multiple forwards.
        """
        # If there is no gradient computation, then there is no need for
        # post-backward logic
        if not torch.is_grad_enabled():
            return
        for handle in handles:
            flat_param = handle.flat_param
            already_registered = hasattr(flat_param, "_post_backward_hook_state")
            if already_registered or not flat_param.requires_grad:
                continue
            # Get the `AccumulateGrad` object
            temp_flat_param = flat_param.expand_as(flat_param)
            p_assert(
                temp_flat_param.grad_fn is not None,
                "The `grad_fn` is needed to access the `AccumulateGrad` and "
                "register the post-backward hook"
            )
            acc_grad = temp_flat_param.grad_fn.next_functions[0][0]
            hook_handle = acc_grad.register_hook(
                functools.partial(self._post_backward_hook, handle)
            )
            flat_param._post_backward_hook_state = (acc_grad, hook_handle)  # type: ignore[attr-defined]

    @torch.no_grad()
    def _post_backward_hook(
        self,
        handle: FlatParamHandle,
        *unused: Any,
    ) -> None:
        """
        Reduce-scatters the gradient of ``handle`` 's ``FlatParameter``.

        Precondition: The ``FlatParameter`` 's ``.grad`` attribute contains the
        unsharded gradient for the local batch.

        Postcondition:
        - If using ``NO_SHARD``, then the ``.grad`` attribute is the reduced
        unsharded gradient.
        - Otherwise, the ``_saved_grad_shard`` attribute is the reduced sharded
        gradient (accumulating with any existing gradient).
        """
        param = handle.flat_param
        param._post_backward_called = True
        with torch.autograd.profiler.record_function(
            "FullyShardedDataParallel._post_backward_hook"
        ):
            # First hook callback will see PRE state. If we have multiple params,
            # then subsequent hook callbacks will see POST state.
            self._assert_state([TrainingState_.BACKWARD_PRE, TrainingState_.BACKWARD_POST])
            self.training_state = TrainingState_.BACKWARD_POST
            handle._training_state = HandleTrainingState.BACKWARD_POST

            if self._use_param_exec_order_policy() and self._param_exec_order_prep_stage:
                # In self._fsdp_params_exec_order, the parameters are ordered based on
                # the execution order in the backward pass in the first iteration.
                self._fsdp_params_exec_order.append(param)

            if param.grad is None:
                return
            if param.grad.requires_grad:
                raise RuntimeError(
                    "FSDP only works with gradients that don't require gradients"
                )

            free_unsharded_flat_param = self._should_free_unsharded_flat_param(handle)
            self._reshard([handle], [free_unsharded_flat_param])

            # TODO (awgu): Post-backward prefetching does not support the
            # multiple handles per module case (which was why we keyed by
            # *tuple*). The post-backward hook runs per handle, not per group
            # of handles. To generalize this, we may need a 2-level mapping,
            # where we map each individual handle to its groups of handles and
            # then from the groups of handles to their indices in the order.
            handles_key = (handle,)
            self._prefetch_handles(handles_key)

            if not self._sync_gradients:
                return

            # Wait for all ops in the current stream (e.g. gradient
            # computation) to finish before reduce-scattering the gradient
            self._streams["post_backward"].wait_stream(torch.cuda.current_stream())

            with torch.cuda.stream(self._streams["post_backward"]):
                orig_grad_data = param.grad.data
                if (
                    self._mixed_precision_enabled_for_reduce()
                    and not self._low_precision_hook_enabled()
                ):
                    # Cast gradient to precision in which it should be communicated.
                    # If a low precision hook is registered and reduce_dtype is specified
                    # in `MixedPrecision`, communication hook will take care of
                    # casting to lower precision and back.
                    # TODO: Make this a communication hook when communication hooks
                    # are implemented for FSDP. Note that this is a noop if the
                    # reduce_dtype matches the param dtype.
                    param.grad.data = param.grad.data.to(self.mixed_precision.reduce_dtype)

                if self._exec_order_data.is_first_iter:
                    # For all sharding strategies communication is performed through `_communication_hook`:
                    # default comm hooks are: `reduce_scatter` for sharded strategies and
                    # `all_reduce` for non-sharded strategies. This checks asserts that `_communication_hook`
                    # and `_communication_hook_state`, required for communication not `None`.`
                    p_assert(
                        self._communication_hook is not None,
                        "Communication hook should not be None"
                    )
                    p_assert(
                        self._communication_hook_state is not None,
                        "Communication hook state should not be None"
                    )
                grad = param.grad.data
                if handle.uses_sharded_strategy:
                    # We clear `param.grad` to permit repeated gradient
                    # computations when this FSDP module is called multiple times.
                    # This is to avoid a race among multiple re-entrant backward
                    # passes. For example, the second backward pass computation
                    # precedes ahead of the first backward pass reduction, which is
                    # possible since the reduction is in a different stream and is
                    # async. Then, the first backward pass may be incorrectly
                    # reducing the second backward pass's `param.grad`.
                    # The reduced gradients are accumulated in
                    # `param._saved_grad_shard`, and the gradient reductions can
                    # happen in arbitrary order, though we tolerate this due to the
                    # (approximate) commutativity of floating-point addition.
                    param.grad = None
                    grad_flatten = torch.flatten(grad)
                    chunks = list(grad_flatten.chunk(self.world_size))
                    num_pad = self.world_size * chunks[0].numel() - grad.numel()
                    input_flattened = F.pad(grad_flatten, [0, num_pad])
                    output = torch.zeros_like(chunks[0])
                    self._communication_hook(self._communication_hook_state, input_flattened, output)

                    self._cast_grad_to_param_dtype(output, param)

                    # To support gradient accumulation outside `no_sync()`, we save
                    # the gradient data to `param._saved_grad_shard` before the
                    # backward pass, accumulate gradients into it here, and set
                    # `param.grad` with the accumulated value at the end of the
                    # backward pass in preparation for the optimizer step.
                    accumulate_grad = hasattr(param, "_saved_grad_shard")
                    if accumulate_grad:
                        p_assert(
                            param._saved_grad_shard.shape == output.shape,  # type: ignore[attr-defined]
                            "Shape mismatch when accumulating gradients: "  # type: ignore[attr-defined]
                            f"existing grad shape={param._saved_grad_shard.shape} "
                            f"new grad shape={output.shape}"  # type: ignore[attr-defined]
                        )
                        p_assert(
                            param._saved_grad_shard.device == output.device,  # type: ignore[attr-defined]
                            "Device mismatch when accumulating gradients: "  # type: ignore[attr-defined]
                            f"existing grad device={param._saved_grad_shard.device} "
                            f"new grad device={output.device}"  # type: ignore[attr-defined]
                        )
                        param._saved_grad_shard += output  # type: ignore[attr-defined]
                    else:
                        param._saved_grad_shard = output  # type: ignore[attr-defined]
                    grad = param._saved_grad_shard  # type: ignore[attr-defined]
                else:
                    if self.sharding_strategy == ShardingStrategy.NO_SHARD:
                        self._communication_hook(self._communication_hook_state, param.grad)

                    # For NO_SHARD keeping grads in the reduced precision, we
                    # can simply omit the cast as needed, we can't do this for
                    # other sharding strategies because grad field is assigned
                    # in _finalize_params. TODO (rvarm1) this divergence in
                    # logic is not ideal.
                    if not self._mixed_precision_keep_low_precision_grads():
                        self._cast_grad_to_param_dtype(param.grad, param)

                # Regardless of sharding or not, offload the grad to CPU if we are
                # offloading params. This is so param and grad reside on same device
                # which is needed for the optimizer step.
                if handle._config.offload_params:
                    # We specify non_blocking=True
                    # and ensure the appropriate synchronization is done by waiting
                    # streams in _wait_for_post_backward.
                    param._cpu_grad.copy_(  # type: ignore[attr-defined]
                        grad.detach(), non_blocking=True
                    )
                    # Don't let this memory get reused until after the transfer.
                    grad.data.record_stream(torch.cuda.current_stream())

                # After _post_backward_hook returns, orig_grad_data will eventually
                # go out of scope, at which point it could otherwise be freed for
                # further reuse by the main stream while the div/reduce_scatter/copy
                # are underway in the post_backward stream. See:
                # github.com/NVIDIA/apex/blob/master/apex/parallel/distributed.py
                orig_grad_data.record_stream(self._streams["post_backward"])

    def _cast_grad_to_param_dtype(
        self,
        grad: torch.Tensor,
        param: FlatParameter,
    ):
        """
        Casts gradient ``grad`` back to the full parameter dtype so that the
        optimizer step runs with that dtype. This performs an actual cast if
        1. parameters were in reduced precision during the forward since then
        gradients would be in that reduced precision, or
        2. parameters were not in reduced precision but gradients were in
        reduced precision for communication.
        However, if a low precision communication hook is registered, then this
        dtype cast happens in the hook instead.
        """
        self._assert_state(TrainingState_.BACKWARD_POST)
        if (
            not self._low_precision_hook_enabled()
            and (
                self._mixed_precision_enabled_for_params()
                or self._mixed_precision_enabled_for_reduce()
            )
        ):
            low_prec_grad_data = grad.data
            grad.data = grad.data.to(dtype=param.dtype)
            # Do not let the low precision gradient memory get reused until
            # the cast to full parameter precision completes
            low_prec_grad_data.record_stream(torch.cuda.current_stream())

    def _should_free_unsharded_flat_param(self, handle: FlatParamHandle):
        return (
            (self._sync_gradients and handle.uses_sharded_strategy)
            or handle._config.sharding_strategy == HandleShardingStrategy.FULL_SHARD
        )

    def _queue_wait_for_post_backward(self) -> None:
        """
        Queues a post-backward callback from the root FSDP instance, which
        should happen at the beginning of its pre-backward.
        """
        p_assert(
            self._is_root,
            "`_queue_wait_for_post_backward()` should be called on the root FSDP instance"
        )
        if self._post_backward_callback_queued:
            return
        self._assert_state([TrainingState_.IDLE])
        self._post_backward_callback_queued = True
        Variable._execution_engine.queue_callback(self._wait_for_post_backward)

    @torch.no_grad()
    def _wait_for_post_backward(self) -> None:
        """Wait for post-backward to finish. Only called on root instance."""
        assert self._is_root, "_wait_for_post_backward can only be called on root."
        # Root's training state might be backward_pre or backward_post depending on
        # if root parameter's post backward hook was called. The post-backward hook
        # may not have been called if gradient was not computed for this param/FSDP
        # module.

        if self._sync_gradients:
            torch.cuda.current_stream().wait_stream(self._streams["post_backward"])
            if self.cpu_offload.offload_params:
                # We need to wait for the non-blocking GPU ->
                # CPU grad transfers to finish. We need to do this for GPU -> CPU
                # copies because when grad is on CPU, it won't wait for any CUDA
                # stream to finish GPU -> CPU copies unless we explicitly block the
                # host-side with synchronize().
                torch.cuda.current_stream().synchronize()
        self._exec_order_data.next_iter()

        # A backward pass is done, clean up below.
        def _catch_all_reshard(fsdp_module: FullyShardedDataParallel) -> None:
            """
            Reshards full parameters that may have not been resharded in
            post_backward_hook. This can happen when an FSDP module's output
            is used in forward so its pre-backward fires unsharding the param,
            but post-backward does not fire since the output was not ultimately
            used in loss computation so FSDP parameter did not get a gradient.
            """
            # Note that we wrap resharding logic in a try-catch as a defensive
            # approach, as if an error is thrown, we are in the backwards pass,
            # and autograd would not print out much useful info about the actual
            # error hit.
            try:
                free_unsharded_flat_params: List[bool] = []
                handles_to_reshard: List[FlatParamHandle] = []
                for handle in fsdp_module._handles:
                    # TODO: This already-resharded check is brittle:
                    # https://github.com/pytorch/pytorch/issues/83956
                    already_resharded = (
                        handle.flat_param.data_ptr() == handle.flat_param._local_shard.data_ptr()
                    )
                    if already_resharded:
                        continue
                    free_unsharded_flat_params.append(self._should_free_unsharded_flat_param(handle))
                    handles_to_reshard.append(handle)
                self._reshard(handles_to_reshard, free_unsharded_flat_params)
            except Exception as e:
                p_assert(
                    False,
                    f"Got exception while resharding module {fsdp_module}: {str(e)}",
                    raise_assertion_error=False
                )
                raise e

        def _finalize_params(fsdp_module: FullyShardedDataParallel) -> None:
            """Helper used below on all fsdp modules."""
            for handle in fsdp_module._handles:
                p = handle.flat_param
                if p.requires_grad:
                    if hasattr(p, "_post_backward_hook_state"):
                        p_assert(
                            len(p._post_backward_hook_state) == 2,  # type: ignore[attr-defined]
                            "p._post_backward_hook_state fields are not valid."
                        )
                        p._post_backward_hook_state[1].remove()  # type: ignore[attr-defined]
                        delattr(p, "_post_backward_hook_state")
                    # Preserve the gradient accumulation state if not
                    # synchronizing: `p.grad` remains the unsharded gradient
                    # accumulated from prior `no_sync()` iterations, and
                    # `p._saved_grad_shard` remains the sharded gradient from
                    # the last synchronized iteration
                    if not self._sync_gradients:
                        continue
                    # Set `p.grad` as needed to ensure optimizer correctness
                    # since optimizers operate on the `grad` attribute
                    if hasattr(p, "_cpu_grad"):
                        p_assert(
                            p.device == torch.device("cpu"),
                            f"Device mismatch: p={p.device} "  # type: ignore[attr-defined]
                            f"p._cpu_grad={p._cpu_grad}"
                        )
                        p.grad = p._cpu_grad  # type: ignore[attr-defined]
                    elif hasattr(p, "_saved_grad_shard"):
                        p_assert(
                            p.device == p._saved_grad_shard.device,  # type: ignore[attr-defined]
                            f"Device mismatch: p={p.device} "  # type: ignore[attr-defined]
                            f"p._saved_grad_shard={p._saved_grad_shard.device}"
                        )
                        # Check if post-backward was called for this param (FSDP unit).
                        # TODO: This logic will have to be revisited when non-recursive wrapping
                        # lands. If it was not called, there is no new gradient to accumulate
                        if p._post_backward_called:
                            p.grad = p._saved_grad_shard
                            if fsdp_module._mixed_precision_keep_low_precision_grads():
                                p.grad.data = p.grad.to(
                                    fsdp_module.mixed_precision.param_dtype
                                )
                    else:
                        p_assert(
                            not handle.uses_sharded_strategy or not p._post_backward_called,
                            "All sharded parameters that received a gradient "
                            "should use `_saved_grad_shard`"
                        )
                    if hasattr(p, "_saved_grad_shard"):
                        delattr(p, "_saved_grad_shard")

                    p_assert(
                        hasattr(p, '_post_backward_called'),
                        "Expected flag _post_backward_called to be set on param."
                    )
                    # Reset _post_backward_called in preparation for the next iteration.
                    p._post_backward_called = False

        # Update root and nested FSDP's hooks and flags.
        for m in self.fsdp_modules(self):  # includes self
            _finalize_params(m)
            _catch_all_reshard(m)
            m._ran_pre_backward_hook.clear()
            m.training_state = TrainingState_.IDLE
            for handle in m._handles:
                handle._training_state = HandleTrainingState.IDLE
            m._handles_prefetched.clear()
            if m._is_root:
                # reset this flag for cases like "one forward pass + multiple backward passes"
                self._post_backward_callback_queued = False

        if self._use_param_exec_order_policy() and self._param_exec_order_prep_stage:
            self._param_exec_order_policy_second_iter_init()

    def _param_exec_order_policy_second_iter_init(self) -> None:
        self._param_exec_order_prep_stage = False
        # Let the parameters in self._fsdp_params_exec_order ordered based on
        # the execution order in the forward pass.
        self._fsdp_params_exec_order.reverse()
        for m in self.modules():
            if m is not self and isinstance(m, FullyShardedDataParallel):
                assert hasattr(
                    m, "_param_exec_order_policy"
                ), "Non-root FSDP modules should also have _param_exec_order_policy attribute"
                assert hasattr(
                    m, "_param_exec_order_prep_stage"
                ), "Non-root FSDP modules should also have _param_exec_order_prep_stage attribute"
                m._param_exec_order_prep_stage = False
        # TODO (linjianma): Construct a fsdp_wrap_map whose keys are all children modules with a FSDP wrap,
        # and values are its FSDP wraps. These children FSDP wraps will be detached from the root FSDP module
        # and will be used to schedule the parameters (rebuild_full_params and reshard).
        # TODO (linjianma): Remove all internal FSDP wraps from the root FSDP module.
        # TODO (linjianma): Based on self._fsdp_params_exec_order, get the information
        # needed to patch the forward() function of each key in the fsdp_wrap_map. The rules are as follows:
        # 1: Before each forward(), rebuild_full_params of all parameters that are currently sharded and
        # will be used in the forward, and reshard all parameters that are currently full and will not be
        # used in the next forward()
        # 2: After each forward(), reshard all parameters just used in the forward, and rebuild_full_params of
        # all parameters that will be used next.
        # TODO (linjianma): Patch the forward of each model in the keys
        # of fsdp_wrap_map based on the information above.

    def _assert_state(self, state: Union[TrainingState_, List[TrainingState_]]) -> None:
        """Assert we are in the given state."""
        # Since assert can be turned off and this error checking
        # is really important, we use explicit error checking
        # and raise a ValueError if needed.
        if isinstance(state, TrainingState_):
            state = [state]
        if self.training_state not in state:
            msg = (
                f"expected to be in states {state} but current state "
                f"is {self.training_state}"
            )
            # In case we are failing in the context of autograd hook, asserting
            # may not generate useful msg. So, let's print it to be sure.
            if self.rank == 0:
                print(f"Asserting FSDP instance is: {self}")
                print(f"ERROR: {msg}")
                traceback.print_stack()
            raise ValueError(msg)

    @contextmanager
    def no_sync(self) -> Generator:
        """
        A context manager to disable gradient synchronizations across FSDP
        instances. Within this context, gradients will be accumulated in module
        variables, which will later be synchronized in the first
        forward-backward pass after exiting the context. This should only be
        used on the root FSDP instance and will recursively apply to all
        children FSDP instances.

        .. note:: This likely results in higher memory usage because FSDP will
            accumulate the full model gradients (instead of gradient shards)
            until the eventual sync.

        .. note:: When used with CPU offloading, the gradients will not be
            offloaded to CPU when inside the context manager. Instead, they
            will only be offloaded right after the eventual sync.
        """
        self._lazy_init()
        assert self._is_root, "`no_sync()` on inner FSDP instances is not supported"
        self._assert_state(TrainingState_.IDLE)
        old_flags = []
        for m in self.modules():
            if isinstance(m, FullyShardedDataParallel):
                old_flags.append((m, m._sync_gradients))
                m._sync_gradients = False
        try:
            yield
        finally:
            for m, old_flag in old_flags:
                assert not m._sync_gradients, (
                    "`_sync_gradients` was incorrectly set to "
                    "`True` while in the `no_sync()` context manager"
                )
                m._sync_gradients = old_flag

    @property
    def params_with_grad(self) -> List[Parameter]:
        """
        Recursively returns a list of all module parameters that have a gradient.
        """
        return [p for p in self.parameters() if p.grad is not None]

    @torch.no_grad()
    def clip_grad_norm_(
        self, max_norm: Union[float, int], norm_type: Union[float, int] = 2.0
    ) -> None:
        """
        Clip all gradients at this point in time. The norm is computed over all
        gradients together, as if they were concatenated into a single vector.
        Gradients are modified in-place.

        Args:
            max_norm (float or int): max norm of the gradients
            norm_type (float or int): type of the used p-norm. Can be ``'inf'``
                for infinity norm.

        Returns:
            Total norm of the parameters (viewed as a single vector).

        .. note:: This is analogous to ``torch.nn.utils.clip_grad_norm_`` but
            handles the partitioning and multiple devices per rank under the
            hood. The default torch util is not applicable here, because each
            rank only has a partial view of all the grads in the model, so
            calling it for FSDP models would lead to different scaling being
            applied per subset of model parameters.

        .. warning:: This needs to be called on all ranks, since synchronization
            primitives will be used.
        """
        self._lazy_init()
        self._wait_for_previous_optim_step()
        assert self._is_root, "clip_grad_norm should only be called on the root (parent) instance"
        self._assert_state(TrainingState_.IDLE)

        max_norm = float(max_norm)
        norm_type = float(norm_type)
        # Computes the max norm for this shard's gradients and sync's across workers
        local_norm = _calc_grad_norm(self.params_with_grad, norm_type).cuda()  # type: ignore[arg-type]
        if norm_type == math.inf:
            total_norm = local_norm
            dist.all_reduce(total_norm, op=torch.distributed.ReduceOp.MAX, group=self.process_group)
        else:
            total_norm = local_norm ** norm_type
            dist.all_reduce(total_norm, group=self.process_group)
            total_norm = total_norm ** (1.0 / norm_type)

        if self.cpu_offload:
            total_norm = total_norm.cpu()

        clip_coef = torch.tensor(max_norm, dtype=total_norm.dtype, device=total_norm.device) / (total_norm + 1e-6)
        if clip_coef < 1:
            # multiply by clip_coef, aka, (max_norm/total_norm).
            for p in self.params_with_grad:
                assert p.grad is not None
                p.grad.detach().mul_(clip_coef.to(p.grad.device))

    @staticmethod
    def _warn_optim_input(optim_input):
        if optim_input is not None:
            warnings.warn(
                "The `optim_input` argument is deprecated and will be removed after PyTorch 1.13. You may remove it "
                "from your code without changing its functionality."
            )

    @staticmethod
    def _is_using_optim_input(optim_input, optim) -> bool:
        if optim_input is None and optim is None:
            # Use the default behavior of `optim_input``
            return True
        if optim_input is not None:
            # Use the `optim_input` code path
            return True
        # Use the `optim` code path
        return False

    @staticmethod
    def full_optim_state_dict(
        model: torch.nn.Module,
        optim: torch.optim.Optimizer,
        optim_input: Optional[Union[
            List[Dict[str, Any]], Iterable[torch.nn.Parameter],
        ]] = None,
        rank0_only: bool = True,
        group: Optional[dist.ProcessGroup] = None,
    ) -> Dict[str, Any]:
        """
        Consolidates the full optimizer state on rank 0 and returns it
        as a :class:`dict` following the convention of
        :meth:`torch.optim.Optimizer.state_dict`, i.e. with keys ``"state"``
        and ``"param_groups"``. The flattened parameters in ``FSDP`` modules
        contained in ``model`` are mapped back to their unflattened parameters.

        .. warning:: This needs to be called on all ranks since synchronization
            primitives are used. However, if ``rank0_only=True``, then the
            state dict is only populated on rank 0, and all other ranks return
            an empty :class:`dict`.

        .. warning:: Unlike ``torch.optim.Optimizer.state_dict()``, this method
            uses full parameter names as keys instead of parameter IDs.

        .. note:: Like in :meth:`torch.optim.Optimizer.state_dict`, the tensors
            contained in the optimizer state dict are not cloned, so there may
            be aliasing surprises. For best practices, consider saving the
            returned optimizer state dict immediately, e.g. using
            ``torch.save()``.

        Args:
            model (torch.nn.Module): Root module (which may or may not be a
                :class:`FullyShardedDataParallel` instance) whose parameters
                were passed into the optimizer ``optim``.
            optim (torch.optim.Optimizer): Optimizer for ``model`` 's
                parameters.
            optim_input (Optional[Union[List[Dict[str, Any]], Iterable[torch.nn.Parameter]]]):
                Input passed into the optimizer ``optim`` representing either a
                :class:`list` of parameter groups or an iterable of parameters;
                if ``None``, then this method assumes the input was
                ``model.parameters()``. This argument is deprecated, and there
                is no need to pass it in anymore. (Default: ``None``)
            rank0_only (bool): If ``True``, saves the populated :class:`dict`
                only on rank 0; if ``False``, saves it on all ranks. (Default:
                ``True``)
            group (dist.ProcessGroup): Model's process group or ``None`` if using
                the default process group. (Default: ``None``)

        Returns:
            Dict[str, Any]: A :class:`dict` containing the optimizer state for
            ``model`` 's original unflattened parameters and including keys
            "state" and "param_groups" following the convention of
            :meth:`torch.optim.Optimizer.state_dict`. If ``rank0_only=True``,
            then nonzero ranks return an empty :class:`dict`.
        """
        FullyShardedDataParallel._warn_optim_input(optim_input)
        using_optim_input = FullyShardedDataParallel._is_using_optim_input(
            optim_input, optim,
        )
        return _optim_state_dict(
            model=model,
            optim=optim,
            optim_input=optim_input,
            rank0_only=rank0_only,
            shard_state=False,
            group=group,
            using_optim_input=using_optim_input,
        )

    @staticmethod
    def sharded_optim_state_dict(
        model: torch.nn.Module,
        optim: torch.optim.Optimizer,
        optim_input: Optional[
            Union[
                List[Dict[str, Any]], Iterable[torch.nn.Parameter],
            ]
        ] = None,
        group: Optional[dist.ProcessGroup] = None,
    ) -> Dict[str, Any]:
        """
        The API is similar to :meth:`full_optim_state_dict` but this API chunks
        all non-zero-dimension states to :class:`ShardedTensor` to save memory.
        This API should only be used when the model ``state_dict`` is derived
        with the context manager ``with state_dict_type(SHARDED_STATE_DICT):``.

        For the detailed usage, refer to :meth:`full_optim_state_dict`.

        .. warning:: The returned state dict contains ``ShardedTensor`` and
            cannot be directly used by the regular ``optim.load_state_dict``.
        """
        FullyShardedDataParallel._warn_optim_input(optim_input)
        using_optim_input = FullyShardedDataParallel._is_using_optim_input(
            optim_input, optim,
        )
        # TODO: The ultimate goal of the optimizer state APIs should be the same
        # as state_dict/load_state_dict -- using one API to get optimizer states
        # and one API to load optimizer states. ``state_dict_type`` will be used
        # to decide which optimizer states should be returned.
        # There are currently two APIs to load a full optimizer state. So the
        # first step of the unification is to merge the two full optimizer state
        # loading APIs.
        # Task: https://github.com/pytorch/pytorch/issues/82232
        return _optim_state_dict(
            model=model,
            optim=optim,
            optim_input=optim_input,
            rank0_only=False,
            shard_state=True,
            group=group,
            using_optim_input=using_optim_input,
        )

    @staticmethod
    def shard_full_optim_state_dict(
        full_optim_state_dict: Dict[str, Any],
        model: torch.nn.Module,
        optim_input: Optional[
            Union[
                List[Dict[str, Any]], Iterable[torch.nn.Parameter],
            ]
        ] = None,
        optim: Optional[torch.optim.Optimizer] = None,
    ) -> Dict[str, Any]:
        """
        Shards the full optimizer state dict ``full_optim_state_dict`` by
        remapping the state to flattened parameters instead of unflattened
        parameters and restricting to only this rank's part of the optimizer
        state. The first argument should be the return value of
        :meth:`full_optim_state_dict`.

        Example::

            >>> # xdoctest: +SKIP("undefined variables")
            >>> from torch.distributed.fsdp import FullyShardedDataParallel as FSDP
            >>> model, optim = ...
            >>> full_osd = FSDP.full_optim_state_dict(model, optim)
            >>> torch.save(full_osd, PATH)
            >>> # Define new model with possibly different world size
            >>> new_model, new_optim = ...
            >>> full_osd = torch.load(PATH)
            >>> sharded_osd = FSDP.shard_full_optim_state_dict(full_osd, new_model)
            >>> new_optim.load_state_dict(sharded_osd)

        .. note:: Both :meth:`shard_full_optim_state_dict` and
            :meth:`scatter_full_optim_state_dict` may be used to get the
            sharded optimizer state dict to load. Assuming that the full
            optimizer state dict resides in CPU memory, the former requires
            each rank to have the full dict in CPU memory, where each rank
            individually shards the dict without any communication, while the
            latter requires only rank 0 to have the full dict in CPU memory,
            where rank 0 moves each shard to GPU memory (for NCCL) and
            communicates it to ranks appropriately. Hence, the former has
            higher aggregate CPU memory cost, while the latter has higher
            communication cost.

        Args:
            full_optim_state_dict (Dict[str, Any]): Optimizer state dict
                corresponding to the unflattened parameters and holding the
                full non-sharded optimizer state.
            model (torch.nn.Module): Root module (which may or may not be a
                :class:`FullyShardedDataParallel` instance) whose parameters
                correspond to the optimizer state in ``full_optim_state_dict``.
            optim_input (Optional[Union[List[Dict[str, Any]], Iterable[torch.nn.Parameter]]]):
                Input passed into the optimizer representing either a
                :class:`list` of parameter groups or an iterable of parameters;
                if ``None``, then this method assumes the input was
                ``model.parameters()``. This argument is deprecated, and there
                is no need to pass it in anymore. (Default: ``None``)
            optim (Optional[torch.optim.Optimizer]): Optimizer that will load
                the state dict returned by this method. This is the preferred
                argument to use over ``optim_input``. (Default: ``None``)

        Returns:
            Dict[str, Any]: The full optimizer state dict now remapped to
            flattened parameters instead of unflattened parameters and
            restricted to only include this rank's part of the optimizer state.
        """
        FullyShardedDataParallel._warn_optim_input(optim_input)
        using_optim_input = FullyShardedDataParallel._is_using_optim_input(
            optim_input, optim,
        )
        sharded_osd = _flatten_optim_state_dict(
            full_optim_state_dict, model, True,
        )
        return _rekey_sharded_optim_state_dict(
            sharded_osd, model, optim, optim_input, using_optim_input,
        )

    @staticmethod
    def flatten_sharded_optim_state_dict(
        sharded_optim_state_dict: Dict[str, Any],
        model: torch.nn.Module,
        optim_input: Optional[
            Union[
                List[Dict[str, Any]], Iterable[torch.nn.Parameter],
            ]
        ] = None,
        optim: Optional[torch.optim.Optimizer] = None,
    ) -> Dict[str, Any]:
        """
        The API is similar to :meth:`shard_full_optim_state_dict`. The only
        difference is that the input ``sharded_optim_state_dict`` should be
        returned from :meth:`sharded_optim_state_dict`. Therefore, there will
        be all-gather calls on each rank to gather ``ShardedTensor`` s.

        Args:
            sharded_optim_state_dict (Dict[str, Any]): Optimizer state dict
                corresponding to the unflattened parameters and holding the
                sharded optimizer state.
            model (torch.nn.Module):
                Refer to :meth:``shard_full_optim_state_dict``.

        Returns:
            Refer to :meth:`shard_full_optim_state_dict`.
        """
        FullyShardedDataParallel._warn_optim_input(optim_input)
        using_optim_input = FullyShardedDataParallel._is_using_optim_input(
            optim_input, optim,
        )
        # TODO: The implementation is the same as ``shard_full_optim_state_dict``.
        # See the TODO in ``shard_full_optim_state_dict`` for the future
        # unification plan.
        flattened_osd = _flatten_optim_state_dict(
            sharded_optim_state_dict,
            model=model,
            shard_state=True,
        )
        return _rekey_sharded_optim_state_dict(
            flattened_osd, model, optim, optim_input, using_optim_input,
        )

    @staticmethod
    def scatter_full_optim_state_dict(
        full_optim_state_dict: Optional[Dict[str, Any]],
        model: torch.nn.Module,
        optim_input: Optional[Union[
            List[Dict[str, Any]], Iterable[torch.nn.Parameter],
        ]] = None,
        optim: Optional[torch.optim.Optimizer] = None,
        group: Optional[Any] = None,
    ) -> Dict[str, Any]:
        """
        Scatters the full optimizer state dict from rank 0 to all other ranks,
        returning the sharded optimizer state dict on each rank. The return
        value is the same as :meth:`shard_full_optim_state_dict`, and on rank
        0, the first argument should be the return value of
        :meth:`full_optim_state_dict`.

        Example::

            >>> # xdoctest: +SKIP("undefined variables")
            >>> from torch.distributed.fsdp import FullyShardedDataParallel as FSDP
            >>> model, optim = ...
            >>> full_osd = FSDP.full_optim_state_dict(model, optim)  # only non-empty on rank 0
            >>> # Define new model with possibly different world size
            >>> new_model, new_optim, new_group = ...
            >>> sharded_osd = FSDP.scatter_full_optim_state_dict(full_osd, new_model, group=new_group)
            >>> new_optim.load_state_dict(sharded_osd)

        .. note:: Both :meth:`shard_full_optim_state_dict` and
            :meth:`scatter_full_optim_state_dict` may be used to get the
            sharded optimizer state dict to load. Assuming that the full
            optimizer state dict resides in CPU memory, the former requires
            each rank to have the full dict in CPU memory, where each rank
            individually shards the dict without any communication, while the
            latter requires only rank 0 to have the full dict in CPU memory,
            where rank 0 moves each shard to GPU memory (for NCCL) and
            communicates it to ranks appropriately. Hence, the former has
            higher aggregate CPU memory cost, while the latter has higher
            communication cost.

        Args:
            full_optim_state_dict (Optional[Dict[str, Any]]): Optimizer state
                dict corresponding to the unflattened parameters and holding
                the full non-sharded optimizer state if on rank 0; the argument
                is ignored on nonzero ranks.
            model (torch.nn.Module): Root module (which may or may not be a
                :class:`FullyShardedDataParallel` instance) whose parameters
                correspond to the optimizer state in ``full_optim_state_dict``.
            optim_input (Optional[Union[List[Dict[str, Any]], Iterable[torch.nn.Parameter]]]):
                Input passed into the optimizer representing either a
                :class:`list` of parameter groups or an iterable of parameters;
                if ``None``, then this method assumes the input was
                ``model.parameters()``. This argument is deprecated, and there
                is no need to pass it in anymore. (Default: ``None``)
            optim (Optional[torch.optim.Optimizer]): Optimizer that will load
                the state dict returned by this method. This is the preferred
                argument to use over ``optim_input``. (Default: ``None``)
            group (dist.ProcessGroup): Model's process group or ``None`` if
                using the default process group. (Default: ``None``)

        Returns:
            Dict[str, Any]: The full optimizer state dict now remapped to
            flattened parameters instead of unflattened parameters and
            restricted to only include this rank's part of the optimizer state.
        """
        FullyShardedDataParallel._warn_optim_input(optim_input)
        using_optim_input = FullyShardedDataParallel._is_using_optim_input(
            optim_input, optim,
        )
        # Try to use the passed-in process group, the model's process group,
        # or the default process group (i.e. `None`) in that priority order
        if group is None and hasattr(model, "process_group"):
            group = model.process_group
        rank = dist.get_rank(group)
        world_size = dist.get_world_size(group)
        # Check for a valid broadcast device, preferring GPU when available
        using_nccl = dist.distributed_c10d._check_for_nccl_backend(group)
        broadcast_device = torch.device("cuda") if torch.cuda.is_available() \
            else torch.device("cpu")
        if using_nccl and not torch.cuda.is_available():
            raise RuntimeError("NCCL requires a GPU for collectives")
        # Flatten the optimizer state dict and construct a copy with the
        # positive-dimension tensors' shapes in place of the tensors themselves
        # since those tensors will be broadcast separately to avoid copying
        if rank == 0:
            if full_optim_state_dict is None:
                raise ValueError("Rank 0 must pass in the full optimizer state dict")
            flat_osd = _flatten_optim_state_dict(
                full_optim_state_dict,
                model=model,
                shard_state=False,
            )
            processed_osd = _process_pos_dim_tensor_state(flat_osd, world_size)
        # Broadcast the optim state dict without positive-dimension tensor
        # state and the FSDP parameter IDs from rank 0 to all ranks
        processed_osd = _broadcast_processed_optim_state_dict(
            processed_osd if rank == 0 else None, rank, group,
        )
        # Broadcast positive-dimension tensor state (both sharded tensors for
        # FSDP parameters and unsharded tensors for non-FSDP parameters)
        sharded_osd = _broadcast_pos_dim_tensor_states(
            processed_osd, flat_osd if rank == 0 else None, rank, world_size,
            group, broadcast_device,
        )
        # Rekey the optimizer state dict to use parameter IDs according to this
        # rank's `optim`
        sharded_osd = _rekey_sharded_optim_state_dict(
            sharded_osd, model, optim, optim_input, using_optim_input,
        )
        return sharded_osd

    @staticmethod
    def rekey_optim_state_dict(
        optim_state_dict: Dict[str, Any],
        optim_state_key_type: OptimStateKeyType,
        model: torch.nn.Module,
        optim_input: Optional[Union[
            List[Dict[str, Any]], Iterable[torch.nn.Parameter],
        ]] = None,
        optim: Optional[torch.optim.Optimizer] = None,
    ) -> Dict[str, Any]:
        """
        Re-keys the optimizer state dict ``optim_state_dict`` to use the key
        type ``optim_state_key_type``. This can be used to achieve
        compatibility between optimizer state dicts from models with FSDP
        instances and ones without.

        To re-key an FSDP full optimizer state dict (i.e. from
        :meth:`full_optim_state_dict`) to use parameter IDs and be loadable to
        a non-wrapped model::

            >>> # xdoctest: +SKIP("undefined variables")
            >>> wrapped_model, wrapped_optim = ...
            >>> full_osd = FSDP.full_optim_state_dict(wrapped_model, wrapped_optim)
            >>> nonwrapped_model, nonwrapped_optim = ...
            >>> rekeyed_osd = FSDP.rekey_optim_state_dict(full_osd, OptimStateKeyType.PARAM_ID, nonwrapped_model)
            >>> nonwrapped_optim.load_state_dict(rekeyed_osd)

        To re-key a normal optimizer state dict from a non-wrapped model to be
        loadable to a wrapped model::

            >>> # xdoctest: +SKIP("undefined variables")
            >>> nonwrapped_model, nonwrapped_optim = ...
            >>> osd = nonwrapped_optim.state_dict()
            >>> rekeyed_osd = FSDP.rekey_optim_state_dict(osd, OptimStateKeyType.PARAM_NAME, nonwrapped_model)
            >>> wrapped_model, wrapped_optim = ...
            >>> sharded_osd = FSDP.shard_full_optim_state_dict(rekeyed_osd, wrapped_model)
            >>> wrapped_optim.load_state_dict(sharded_osd)

        Returns:
            Dict[str, Any]: The optimizer state dict re-keyed using the
            parameter keys specified by ``optim_state_key_type``.
        """
        FullyShardedDataParallel._warn_optim_input(optim_input)
        using_optim_input = FullyShardedDataParallel._is_using_optim_input(
            optim_input, optim,
        )
        assert optim_state_key_type in (
            OptimStateKeyType.PARAM_NAME, OptimStateKeyType.PARAM_ID,
        )
        osd = optim_state_dict  # alias
        # Validate that the existing parameter keys are uniformly typed
        uses_param_name_mask = [
            type(param_key) is str for param_key in osd["state"]
        ]
        uses_param_id_mask = [
            type(param_key) is int for param_key in osd["state"]
        ]
        if (
            (any(uses_param_name_mask) and not all(uses_param_name_mask))
            or (any(uses_param_id_mask) and not all(uses_param_id_mask))
        ):
            error_msg = f"Invalid parameter keys: {osd['state'].keys()}"
            raise ValueError(error_msg)
        # Return directly if the existing key type matches the target key type
        if (optim_state_key_type == OptimStateKeyType.PARAM_NAME and
            all(uses_param_name_mask)) or \
            (optim_state_key_type == OptimStateKeyType.PARAM_ID and
                all(uses_param_id_mask)):
            return osd
        # Otherwise, actually perform the re-keying
        new_osd = {}
        if optim_state_key_type == OptimStateKeyType.PARAM_NAME:  # ID -> name
            param_id_to_param = (
                _get_param_id_to_param_from_optim_input(model, optim_input)
                if using_optim_input
                else _get_param_id_to_param(optim)
            )
            param_to_param_name = _get_param_to_param_name(model)
            param_id_to_param_name: List[str] = [
                param_to_param_name[param] for param in param_id_to_param
            ]
            new_osd["state"] = {
                param_id_to_param_name[param_id]: param_state
                for param_id, param_state in osd["state"].items()
            }
            new_osd["param_groups"] = copy.deepcopy(osd["param_groups"])
            for param_group in new_osd["param_groups"]:
                param_group["params"] = sorted([
                    param_id_to_param_name[param_id]
                    for param_id in param_group["params"]
                ])
            return new_osd
        elif optim_state_key_type == OptimStateKeyType.PARAM_ID:  # name -> ID
            param_name_to_param = _get_param_name_to_param(model)
            param_to_param_id = (
                _get_param_to_param_id_from_optim_input(model, optim_input)
                if using_optim_input
                else _get_param_to_param_id(optim)
            )
            # Because not all model parameters may be passed as the optimizer
            # input, we may need to drop some parameters from this mapping
            param_name_to_param_id = {
                param_name: param_to_param_id[param]
                for param_name, param in param_name_to_param.items()
                if param in param_to_param_id
            }
            new_osd["state"] = {
                param_name_to_param_id[param_name]: param_state
                for param_name, param_state in osd["state"].items()
            }
            new_osd["param_groups"] = copy.deepcopy(osd["param_groups"])
            for param_group in new_osd["param_groups"]:
                param_group["params"] = sorted([
                    param_name_to_param_id[param_name]
                    for param_name in param_group["params"]
                ])
            return new_osd
        return new_osd  # should never reach here

    def _get_default_comm_hook(self) -> Any:
        r"""
        Returns a default communication hook based on a sharding strategy.
        """
        if self.sharding_strategy != ShardingStrategy.NO_SHARD:
            return default_hooks.reduce_scatter_hook
        else:
            return default_hooks.allreduce_hook

    def _get_default_comm_hook_state(self) -> Any:
        r"""
        Returns a default communication hook state based on a sharding strategy.
        """
        return default_hooks.DefaultState(process_group=self.process_group)

    def register_comm_hook(self, state: object, hook: callable):
        """
        Registers a communication hook which is an enhancement that provides a
        flexible hook to users where they can specify how FSDP aggregates gradients
        across multiple workers.
        This hook can be used to implement several algorithms like
        `GossipGrad <https://arxiv.org/abs/1803.05880>`_ and gradient compression
        which involve different communication strategies for
        parameter syncs while training with :class:`FullyShardedDataParallel`.

        .. warning ::
            FSDP communication hook should be registered before running an initial forward pass
            and only once.

        Args:
            state (object): Passed to the hook to maintain any state information during the training process.
                            Examples include error feedback in gradient compression,
                            peers to communicate with next in `GossipGrad <https://arxiv.org/abs/1803.05880>`_, etc.
                            It is locally stored by each worker
                            and shared by all the gradient tensors on the worker.
            hook (Callable): Callable, which has one of the following signatures:
                            1) ``hook: Callable[torch.Tensor] -> None``:
                            This function takes in a Python tensor, which represents
                            the full, flattened, unsharded gradient with respect to all variables
                            corresponding to the model this FSDP unit is wrapping
                            (that are not wrapped by other FSDP sub-units).
                            It then performs all necessary processing and returns ``None``;
                            2) ``hook: Callable[torch.Tensor, torch.Tensor] -> None``:
                            This function takes in two Python tensors, the first one represents
                            the full, flattened, unsharded gradient with respect to all variables
                            corresponding to the model this FSDP unit is wrapping
                            (that are not wrapped by other FSDP sub-units). The latter
                            represents a pre-sized tensor to store a chunk of a sharded gradient after
                            reduction.
                            In both cases, callable performs all necessary processing and returns ``None``.
                            Callables with signature 1 are expected to handle gradient communication for a `NO_SHARD` case.
                            Callables with signature 2 are expected to handle gradient communication for sharded cases.

        """
        if not self.check_is_root():
            raise AssertionError("register_comm_hook can only be called on a root instance.")
        for submodule in self.fsdp_modules(self):
            assert not submodule._hook_registered, "communication hook can be only registered once"
            submodule._hook_registered = True
            assert submodule._communication_hook == self._get_default_comm_hook(),\
                f"communication hook should be default, but it is {submodule._communication_hook.__name__} instead"
            submodule._communication_hook_state = state
            submodule._communication_hook = hook


    def _init_param_exec_order_wrap_policy(self, *args, **kwargs) -> None:
        auto_wrap_policy = kwargs["auto_wrap_policy"]
        module = kwargs["module"]
        assert hasattr(auto_wrap_policy, "tracing_config")
        if not _TORCH_FX_AVAIL:
            assert (
                auto_wrap_policy.tracing_config is None
            ), "tracing_config should be None when torch.fx is not enabled"
        elif isinstance(
            auto_wrap_policy.tracing_config,
            TracingConfig
        ):
            tracer = auto_wrap_policy.tracing_config.tracer
            execution_info = _init_execution_info(module)

            for m in module.modules():
                assert not isinstance(
                    m, FullyShardedDataParallel
                ), "The input module of _patch_tracer should not contain FSDP modules"

            with _patch_tracer(
                tracer=tracer,
                root_module=module,
                execution_info=execution_info,
            ):
                try:
                    tracer.trace(module, auto_wrap_policy.tracing_config.concrete_args)
                except BaseException as e:
                    raise RuntimeError(
                        "tracer.trace failed inside _init_param_exec_order_wrap_policy"
                        f" with the error: {e}."
                    )
        else:
            assert (
                auto_wrap_policy.tracing_config is None
            ), "tracing_config should either be an instance of TracingConfig or be None"
        # The initial FSDP wrapping is done with auto_wrap_policy.init_policy
        kwargs["auto_wrap_policy"] = auto_wrap_policy.init_policy
        self.__init__(*args, **kwargs)
        self._param_exec_order_policy: bool = True
        # self._param_exec_order_prep_stage is set to True before we get the execution order
        self._param_exec_order_prep_stage: bool = True
        # A list that stores the flatten parameters and its name based on the parameter execution order
        self._fsdp_params_exec_order: List[FlatParameter] = []
        if _TORCH_FX_AVAIL and isinstance(
            auto_wrap_policy.tracing_config,
            TracingConfig
        ):
            # Initialize a dict that maps each module to its parent FSDP wrap
            module_to_fsdp: Dict[nn.Module, FullyShardedDataParallel] = dict()
            for wrap in self.fsdp_modules(self):
                module_to_fsdp[wrap.module] = wrap
            # Set self._fsdp_params_exec_order based on execution_info.module_forward_order.
            # TODO (linjianma): self._fsdp_params_exec_order will be set based on
            # the parameter execution order rather than module_forward_order,
            # once the non-recursive wrapping policy is fully implemented.
            for m in execution_info.module_forward_order:
                if m in module_to_fsdp:
                    for flat_param in module_to_fsdp[m].params:
                        self._fsdp_params_exec_order.append(flat_param)
            self._param_exec_order_prep_stage = False

        for m in self.modules():
            if m is not self and isinstance(m, FullyShardedDataParallel):
                # Assignment by reference, so each children FSDP wrap has access to
                # the _fsdp_params_exec_order of the root module
                m._fsdp_params_exec_order = self._fsdp_params_exec_order
                m._param_exec_order_policy = self._param_exec_order_policy
                m._param_exec_order_prep_stage = self._param_exec_order_prep_stage

    def _use_param_exec_order_policy(self) -> bool:
        return (
            hasattr(self, "_param_exec_order_policy")
            and self._param_exec_order_policy
        )

    def _is_param_exec_order_prep_stage(self) -> bool:
        is_prep_stage = (
            hasattr(self, "_param_exec_order_prep_stage")
            and self._param_exec_order_prep_stage
        )
        if not is_prep_stage:
            for p in self.parameters():
                assert (
                    not hasattr(p, "_params_exec_order_hook_handle")
                ), "When not in execution order prep stage, all _params_exec_order_hook_handle should be removed."
        return is_prep_stage


def _calc_grad_norm(parameters: List[torch.nn.Parameter], p: float) -> torch.Tensor:
    r"""Calculate gradient norm of an iterable of parameters.
    Returns:
        Total norm of the parameters (viewed as a single vector).
    """
    parameters = [p for p in parameters if p.grad is not None]

    if len(parameters) == 0:
        return torch.tensor(0.0)
    if p == math.inf:
        local_norm = torch.tensor(max(par.grad.detach().abs().max() for par in parameters))
    else:
        # Compute the norm in full precision no matter what
        local_norm = torch.linalg.vector_norm(
            torch.stack(
                [
                    torch.linalg.vector_norm(par.grad.detach(), p, dtype=torch.float32)
                    for par in parameters
                ]
            ),
            p,
        )
    local_norm.to(dtype=parameters[0].dtype)
    return local_norm


def _get_param_to_unflat_param_names(
    model: torch.nn.Module,
    dedup_shared_params: bool = True,
) -> Dict[torch.nn.Parameter, List[str]]:
    """
    Constructs a mapping from flattened parameter (including non-FSDP-module
    parameters) to its unflattened parameter names. For non-FSDP-module
    parameters, these mapped-to lists always contain a single element. The
    unflattened parameter names should match the keys of the model state dict.

    For shared parameters, only the first parameter name is included (following
    the ``torch.nn.Module.parameters()`` order).

    Args:
        model (torch.nn.Module): Root module (which may or may not be a
            :class:`FullyShardedDataParallel` instance).
        dedup_shared_params (bool): If ``True``, only includes the first
            list of unflattened parameter names corresponding to a parameter
            in the module walk order; if ``False``, then includes all of the
            unflattened parameter names.
    """
    def module_fn(module, prefix, param_to_unflat_param_names):
        # For FSDP modules, only add the entry when considering the contained
        # `FlattenParamsWrapper` to avoid duplication
        if not isinstance(module, FullyShardedDataParallel):
            for param_name, param in module.named_parameters(recurse=False):
                module_prefixed_param_names = (
                    param._prefixed_param_names if type(param) is FlatParameter
                    else [param_name]
                )  # prefixed from `module`
                fully_prefixed_param_names = [
                    clean_tensor_name(prefix + name)
                    for name in module_prefixed_param_names
                ]  # fully prefixed from the top level including `prefix`
                # If this parameter has already been visited, then it is a
                # shared parameter; then, only take the first parameter name
                is_shared_param = param in param_to_unflat_param_names
                if not is_shared_param:
                    param_to_unflat_param_names[param] = fully_prefixed_param_names
                elif not dedup_shared_params:
                    param_to_unflat_param_names[param].extend(fully_prefixed_param_names)

    def return_fn(param_to_unflat_param_names):
        return param_to_unflat_param_names

    param_to_unflat_param_names: Dict[torch.nn.Parameter, List[str]] = {}
    return _apply_to_modules(
        model, module_fn, return_fn, param_to_unflat_param_names,
    )


def _get_param_to_param_name(
    model: torch.nn.Module,
) -> Dict[torch.nn.Parameter, str]:
    """
    Constructs a mapping from parameters to their parameter names. ``model``
    should not contain any :class:`FullyShardedDataParallel` instances, which
    means that none of the parameters should be ``FlatParameter`` s. As a
    result, compared to :meth:`_get_param_to_unflat_param_names`, the mapped
    values may be flattened from singleton :class:`list` s to the contained
    names themselves.

    Args:
        model (torch.nn.Module): Root module, which should not contain any
            :class:`FullyShardedDataParallel` instances.
    """
    param_to_param_names = _get_param_to_unflat_param_names(model)
    for param_names in param_to_param_names.values():
        assert len(param_names) > 0, "`_get_param_to_unflat_param_names()` " \
            "should not construct empty lists"
        if len(param_names) > 1:
            raise RuntimeError(
                "Each parameter should only map to one parameter name but got "
                f"{len(param_names)}: {param_names}"
            )
    param_to_param_name = {
        param: param_names[0]
        for param, param_names in param_to_param_names.items()
    }
    return param_to_param_name


def _get_param_name_to_param(
    model: torch.nn.Module,
) -> Dict[str, torch.nn.Parameter]:
    """Constructs the inverse mapping of :meth:`_get_param_to_param_name`."""
    param_to_param_name = _get_param_to_param_name(model)
    return dict(zip(param_to_param_name.values(), param_to_param_name.keys()))


def clean_tensor_name(tensor_name: str) -> str:
    """Cleans the parameter or buffer name by removing any module wrapper
    prefixes."""
    # Call `replace()` twice separately since the name may not have both
    tensor_name = tensor_name.replace(FSDP_WRAPPED_MODULE + ".", "")
    tensor_name = tensor_name.replace(FPW_MODULE + ".", "")
    # TODO: Explicitly replacing checkpoint_wrapper prefix is not ideal,
    # as it increases coupling between CheckpointWrapper and FSDP. This is also not
    # scalable for additional wrapped modules, we should come up with a general solution
    # for this issue.
    tensor_name = tensor_name.replace(_CHECKPOINT_PREFIX + ".", "")
    return tensor_name<|MERGE_RESOLUTION|>--- conflicted
+++ resolved
@@ -359,17 +359,7 @@
 class ShardedStateDictConfig(StateDictConfig):
     pass
 
-<<<<<<< HEAD
-=======
-
-_state_dict_type_to_config = {
-    StateDictType.FULL_STATE_DICT: FullStateDictConfig,
-    StateDictType.LOCAL_STATE_DICT: LocalStateDictConfig,
-    StateDictType.SHARDED_STATE_DICT: ShardedStateDictConfig,
-}
-
-
->>>>>>> 59d6c560
+
 class OptimStateKeyType(Enum):
     PARAM_NAME = auto()
     PARAM_ID = auto()
@@ -2113,7 +2103,7 @@
 
         prev_state_dict_type = None
         prev_state_dict_config = None
-        # Use default config a state_dict config is not set.
+        # Use the default config if a state_dict config is not set.
         if state_dict_config is None:
             state_dict_config = _state_dict_type_to_config[state_dict_type]()
         for submodule in FullyShardedDataParallel.fsdp_modules(module):
