--- conflicted
+++ resolved
@@ -65,7 +65,6 @@
   return format;
 }
 
-<<<<<<< HEAD
 std::string GetFirstUserFrameInPython() {
 
   std::string empty;
@@ -88,8 +87,6 @@
   return empty;
 }
 
-=======
->>>>>>> e084e266
 std::string DebugUtil::GetTensorsGraphInfo(c10::ArrayRef<torch::lazy::LazyTensorPtr> tensors,
                                            const std::vector<size_t>* indices,
                                            GraphFormat format) {
