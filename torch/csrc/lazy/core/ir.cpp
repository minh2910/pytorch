--- conflicted
+++ resolved
@@ -41,14 +41,11 @@
   return StringHash(op.toQualString());
 }
 
-<<<<<<< HEAD
-=======
 bool Node::enableDynamicShape() {
   static bool enabled = std::getenv("LTC_ENABLE_DYNAMIC_SHAPES") != nullptr;
   return enabled || FLAGS_ltc_enable_dynamic_shapes;
 }
 
->>>>>>> fe820b38
 Node::Node(OpKind op, size_t num_outputs, hash_t node_hash, std::function<hash_t(bool)> dag_hash_fn)
     : op_(op),
       num_outputs_(num_outputs),
