--- conflicted
+++ resolved
@@ -79,11 +79,8 @@
 _(aten, _fft_with_size) \
 _(aten, _fill) \
 _(aten, _floor) \
-<<<<<<< HEAD
 _(aten, _indexCopy) \
-=======
 _(aten, _fused_dropout) \
->>>>>>> 30c96c94
 _(aten, _indices) \
 _(aten, _ldexp) \
 _(aten, _linspace) \
