#include <ATen/native/ReduceOps.h>

#include <ATen/ATen.h>
#include <ATen/AccumulateType.h>
#include <ATen/ExpandUtils.h>
#include <ATen/NativeFunctions.h>
#include <ATen/Parallel.h>
#include <ATen/WrapDimUtils.h>
#include <ATen/WrapDimUtilsMulti.h>
#include <ATen/native/ReduceOpsUtils.h>
#include <ATen/native/Resize.h>
#include <ATen/native/TensorIterator.h>
#include <ATen/NamedTensorUtils.h>
#include <ATen/native/TensorDimApply.h>
#include <ATen/native/SharedReduceOps.h>
#include <ATen/core/grad_mode.h>
#include <ATen/TensorSubclassLikeUtils.h>

#include <c10/util/irange.h>
#include <c10/util/SmallBuffer.h>

#include <algorithm>
#include <functional>
#include <limits>
#include <numeric>
#include <vector>
#include <map>
#include <cmath>
#include <cfloat>
#include <type_traits>

namespace at {
namespace native {

inline ScalarType get_dtype_from_self(
    const Tensor& self,
    const optional<ScalarType>& dtype,
    bool promote_integers) {
  if (dtype.has_value()) {
    return dtype.value();
  }
  ScalarType src_type = self.scalar_type();
  if (promote_integers && at::isIntegralType(src_type, /*includeBool=*/true)) {
    return kLong;
  }
  return src_type;
}

} // namespace native

namespace meta {

static ScalarType infer_dtype_from_optional(
    const Tensor& self,
    const optional<ScalarType>& opt_dtype,
    const Tensor& result) {
  // 'opt_dtype' has the priority for both cases.
  if (result.defined()) {
    // Otherwise, get the result type, if defined.
    return opt_dtype.value_or(result.scalar_type());
  } else {
    // Last case is to get the self type.
    // If the self type is an integer, we promote it to kLong.
    return at::native::get_dtype_from_self(self, opt_dtype, true);
  }
}

static IntArrayRef optional_to_arrayref(const c10::optional<int64_t>& opt) {
  return opt.has_value() ? opt.value() : IntArrayRef{};
}

static ScalarType get_result_or_bytebool_dtype(const Tensor& self, const Tensor& result) {
  // Refer [all, any : uint8 compatibility]
  if (result.defined()) {
    return result.scalar_type();
  } else {
    return (self.scalar_type() == kByte) ? kByte : kBool;
  }
}

void check_result_is_bytebool(const char* name, const Tensor& self, const Tensor& result) {
  if (result.defined()) {
    // Refer [all, any : uint8 compatibility]
    TORCH_CHECK(
        result.scalar_type() == ScalarType::Bool ||
            result.scalar_type() == ScalarType::Byte,
        name, " only supports bool tensor for result, got: ",
        result.scalar_type());
  }
}

// Note [all, any : uint8 compatibility]:
// ~~~~~~~~~~~~~~~~~~~~~~~~~~~~~~~~~~~~~~~~
// For NumPy comptability, `all` and `any` return
// Tensor of dtype `bool`. However for compatibility reason,
// for `uint8`, they return Tensor of same dtype `uint8`.
// Reference: https://github.com/pytorch/pytorch/pull/47878#issuecomment-747108561
static void allany_meta(
    impl::MetaBase& meta,
    const char* name,
    const Tensor& self,
    IntArrayRef dims,
    bool keepdim) {
  const auto& result = meta.maybe_get_output();
  check_result_is_bytebool(name, self, result);
  auto out_dtype = get_result_or_bytebool_dtype(self, result);
  resize_reduction(meta, self, dims, keepdim, out_dtype);
}

TORCH_PRECOMPUTE_META_FUNC2(all, dim)(const Tensor& self, int64_t dim, bool keepdim) {
  allany_meta(*this, "all", self, dim, keepdim);
  return TORCH_PRECOMPUTE_STRUCT2(all, dim)().set_dim(maybe_wrap_dim(dim, self.dim()));
}

TORCH_META_FUNC(all)(const Tensor& self) {
  allany_meta(*this, "all", self, {}, false);
}

TORCH_PRECOMPUTE_META_FUNC2(any, dim)(const Tensor& self, int64_t dim, bool keepdim) {
  allany_meta(*this, "any", self, dim, keepdim);
  return TORCH_PRECOMPUTE_STRUCT2(any, dim)().set_dim(maybe_wrap_dim(dim, self.dim()));
}

TORCH_META_FUNC(any)(const Tensor& self) {
  allany_meta(*this, "any", self, {}, false);
}

void check_argmax_argmin(
    const char* name,
    const Tensor& self,
    const c10::optional<int64_t>& dim) {
  if (dim.has_value()) {
    auto dim_ = maybe_wrap_dim(dim.value(), self.dim());
    native::zero_numel_check_dims(self, dim_, name);
  } else {
    TORCH_CHECK_INDEX(
        self.numel() != 0,
        name, ": Expected reduction dim to be specified for input.numel() == 0.");
  }
}

TORCH_META_FUNC(argmax)
(const Tensor& self, c10::optional<int64_t> dim, bool keepdim) {
  check_argmax_argmin("argmax()", self, dim);
  resize_reduction(*this, self, optional_to_arrayref(dim), keepdim, kLong);
}

TORCH_META_FUNC(argmin)
(const Tensor& self, c10::optional<int64_t> dim, bool keepdim) {
  check_argmax_argmin("argmin()", self, dim);
  resize_reduction(*this, self, optional_to_arrayref(dim), keepdim, kLong);
}

void meta_func_cum_ops(
    impl::MetaBase& meta,
    const char* name,
    const Tensor& self,
    int64_t dim,
    c10::optional<ScalarType> dtype) {
  // Checking whether 'dim' is valid.
  maybe_wrap_dim(dim, self.dim());

  const auto& result = meta.maybe_get_output();
  ScalarType out_dtype;

  if (result.defined()) {
    out_dtype = dtype.value_or(result.scalar_type());
  } else {
    auto is_integral = at::isIntegralType(self.scalar_type(), /*includeBool=*/true);
    out_dtype = dtype.value_or(is_integral ? ScalarType::Long : self.scalar_type());
  }

  meta.set_output_raw_strided(0, self.sizes(), {}, self.options().dtype(out_dtype));
  namedinference::propagate_names(result, self);
}

TORCH_META_FUNC(cumsum)
(const Tensor& self, int64_t dim, c10::optional<ScalarType> dtype) {
  meta_func_cum_ops(*this, "cumsum", self, dim, dtype);
}

TORCH_META_FUNC(cumprod)
(const Tensor& self, int64_t dim, c10::optional<ScalarType> dtype) {
  meta_func_cum_ops(*this, "cumprod", self, dim, dtype);
}

TORCH_META_FUNC2(sum, dim_IntList)
(const Tensor& self, OptionalIntArrayRef opt_dim, bool keepdim, optional<ScalarType> opt_dtype) {
  auto out_dtype = infer_dtype_from_optional(self, opt_dtype, maybe_get_output());
  resize_reduction(*this, self, opt_dim, keepdim, out_dtype);
}

TORCH_META_FUNC2(prod, dim_int)
(const Tensor& self,
 int64_t dim,
 bool keepdim,
 c10::optional<ScalarType> dtype) {
  auto out_dtype = infer_dtype_from_optional(self, dtype, maybe_get_output());
  resize_reduction(*this, self, dim, keepdim, out_dtype);
}

TORCH_META_FUNC2(mean, dim)
(const Tensor& self, OptionalIntArrayRef opt_dim, bool keepdim, optional<ScalarType> opt_dtype) {
  auto in_dtype = at::native::get_dtype_from_self(self, opt_dtype, true);

  if (!at::isFloatingType(in_dtype) && !at::isComplexType(in_dtype)) {
    std::string what = "Input";
    std::string dtype = toString(self.scalar_type());

    if (opt_dtype.has_value()) {
      what = "Optional";
      dtype = toString(opt_dtype.value());
    }

    TORCH_CHECK(
        false,
        "mean(): could not infer output dtype. ",
        what, " dtype must be either a floating point or complex dtype. ",
        "Got: ", dtype);
  }

  auto out_dtype = infer_dtype_from_optional(self, opt_dtype, maybe_get_output());
  resize_reduction(*this, self, opt_dim, keepdim, out_dtype);
}

ScalarType get_result_or_self_value_dtype(
    const Tensor& self,
    const Tensor& result,
    const c10::optional<ScalarType>& dtype) {
  if (result.defined()) {
    return result.scalar_type();
  } else {
    return dtype.value_or(toRealValueType(self.scalar_type()));
  }
}

TORCH_META_FUNC2(norm, ScalarOpt_dim)
(const Tensor& self, const OptionalScalarRef p, at::OptionalIntArrayRef dim, bool keepdim) {
  TORCH_CHECK(
      at::isFloatingType(self.scalar_type()) || at::isComplexType(self.scalar_type()),
      "norm(): input dtype should be either floating point or complex. "
      "Got ", self.scalar_type(), " instead.");

  auto out_dtype = get_result_or_self_value_dtype(self, maybe_get_output(), c10::nullopt);
  resize_reduction(*this, self, dim, keepdim, out_dtype);
}

TORCH_META_FUNC2(norm, ScalarOpt_dim_dtype)
(const Tensor& self,
 const OptionalScalarRef p,
 at::OptionalIntArrayRef dim,
 bool keepdim,
 ScalarType dtype) {
  TORCH_CHECK(
      at::isFloatingType(dtype) || at::isComplexType(dtype),
      "norm(): the desired output dtype should be either floating point or complex. "
      "Got ", dtype, " instead.");

  auto out_dtype = get_result_or_self_value_dtype(self, maybe_get_output(), dtype);
  resize_reduction(*this, self, dim, keepdim, out_dtype);
}

TORCH_META_FUNC(aminmax)
(const Tensor& self, c10::optional<int64_t> dim_opt, bool keepdim) {
  DimVector shape;
  if (dim_opt.has_value()) {
    auto dim = maybe_wrap_dim(dim_opt.value(), self.ndimension());
    native::zero_numel_check_dims(self, dim, "aminmax");
    shape = get_reduction_shape(self, dim, keepdim);
  } else {
    TORCH_CHECK(
        self.numel() > 0,
        "aminmax(): cannot compute aminmax over an empty dimension as the "
        "operation has no identity.");
    if (keepdim) {
      shape = DimVector(self.ndimension(), 1);
    }
  }
  const auto options = self.options();
  this->set_output_raw_strided(0, shape, {}, options);
  this->set_output_raw_strided(1, shape, {}, options);
}

TORCH_META_FUNC(amax)
(const Tensor& self, at::OptionalIntArrayRef dim, bool keepdim) {
  auto maybe_result = maybe_get_output();
  if (maybe_result.defined()) {
    TORCH_CHECK(self.scalar_type() == maybe_result.scalar_type(), "Expected the dtype for input and out to match, but got ",
            self.scalar_type(), " for input's dtype and ",  maybe_result.scalar_type(), " for out's dtype.");
  }
  if (self.numel() == 0) {
    at::native::zero_numel_check_dims(self, dim, "amax()");
  }
  const ScalarType& out_dtype = maybe_result.defined() ? maybe_result.scalar_type() : self.scalar_type();
  resize_reduction(*this, self, dim, keepdim, out_dtype);
}

TORCH_META_FUNC(amin)
(const Tensor& self, at::OptionalIntArrayRef dim, bool keepdim) {
  auto maybe_result = maybe_get_output();
  if (maybe_result.defined()) {
    TORCH_CHECK(self.scalar_type() == maybe_result.scalar_type(), "Expected the dtype for input and out to match, but got ",
                self.scalar_type(), " for input's dtype and ",  maybe_result.scalar_type(), " for out's dtype.");
  }
  if (self.numel() == 0) {
    at::native::zero_numel_check_dims(self, dim, "amin()");
  }
  const ScalarType& out_dtype = maybe_result.defined() ? maybe_result.scalar_type() : self.scalar_type();
  resize_reduction(*this, self, dim, keepdim, out_dtype);
}

} // namespace meta

namespace native {

DEFINE_DISPATCH(aminmax_stub);
DEFINE_DISPATCH(aminmax_allreduce_stub);

TORCH_IMPL_FUNC(aminmax_out)
(const Tensor& self,
 c10::optional<int64_t> dim_opt,
 bool keepdim,
 const Tensor& min,
 const Tensor& max) {
  auto mutable_min = const_cast<Tensor&>(min);
  auto mutable_max = const_cast<Tensor&>(max);
  if (dim_opt.has_value()) {
    aminmax_stub(
        self.device().type(),
        self,
        maybe_wrap_dim(dim_opt.value(), self.ndimension()),
        keepdim,
        mutable_min,
        mutable_max);
  } else {
    aminmax_allreduce_stub(self.device().type(), self.contiguous(), mutable_min, mutable_max);
  }
}

} // namespace native

namespace native {

DEFINE_DISPATCH(sum_stub);
DEFINE_DISPATCH(nansum_stub);
DEFINE_DISPATCH(std_var_stub);
DEFINE_DISPATCH(prod_stub);
DEFINE_DISPATCH(norm_stub);
DEFINE_DISPATCH(mean_stub);
DEFINE_DISPATCH(and_stub);
DEFINE_DISPATCH(or_stub);
DEFINE_DISPATCH(min_values_stub);
DEFINE_DISPATCH(max_values_stub);
DEFINE_DISPATCH(argmax_stub);
DEFINE_DISPATCH(argmin_stub);
DEFINE_DISPATCH(cumsum_stub);
DEFINE_DISPATCH(cumprod_stub);
DEFINE_DISPATCH(logcumsumexp_stub);

Tensor _logcumsumexp_cpu(const Tensor& self, int64_t dim) {
  Tensor result = at::empty_like(self, MemoryFormat::Contiguous);
  return _logcumsumexp_out_cpu(self, dim, result);
}

Tensor& _logcumsumexp_out_cpu(const Tensor& self, int64_t dim, Tensor& result) {
  logcumsumexp_stub(self.device().type(), result, self, dim);
  return result;
}

Tensor logcumsumexp(const Tensor& self, int64_t dim) {
  auto result = [&]() {
    NoNamesGuard guard;
    return at::_logcumsumexp(self, dim);
  }();
  namedinference::propagate_names(result, self);
  return result;
}

Tensor& logcumsumexp_out(const Tensor& self, int64_t dim, Tensor& result) {
  check_scalar_type_device_layout_equal(result, self);
  {
    NoNamesGuard guard;
    at::_logcumsumexp_out(result, self.toType(result.scalar_type()), dim);
  }
  namedinference::propagate_names(result, self);
  return result;
}

template <class Stub>
void impl_func_cum_ops(
    const Tensor& self,
    int64_t dim,
    c10::optional<ScalarType> dtype,
    const Tensor& result,
    Stub& stub) {
  NoNamesGuard guard;
  if (self.dim() == 0) {
    result.fill_(self);
  } else if (self.numel() == 0) {
    result.zero_();
  } else {
    dim = maybe_wrap_dim(dim, self.dim());
    stub(self.device().type(), result, self.to(result.scalar_type()), dim);
  }
}

TORCH_IMPL_FUNC(cumsum_out)
(const Tensor& self,
 int64_t dim,
 c10::optional<ScalarType> dtype,
 const Tensor& result) {
  impl_func_cum_ops(self, dim, dtype, result, cumsum_stub);
}

TORCH_IMPL_FUNC(cumprod_out)
(const Tensor& self,
 int64_t dim,
 c10::optional<ScalarType> dtype,
 const Tensor& result) {
  impl_func_cum_ops(self, dim, dtype, result, cumprod_stub);
}

Tensor reversed_cumsum(const Tensor& w, int64_t dim) {
  return w.flip(dim).cumsum(dim).flip(dim);
}

Tensor cumprod_backward(const Tensor& grad, const Tensor& input, int64_t dim, const Tensor& output) {
  /*
    We show here how to derive an O(n) gradient formula for
    abitrary inputs. It follows via a basic application of the
    chain rule together with a number of observations for different
    cases. We assume that x is an n-dimensional vector and y = cumprod(x).
    In the actual implementation we will need to play a bit with masks
    to be able to implement the formulas deduced here for tensors.

    We will first deduce the formula for the case when
    x[i] != 0 for 1 <= i <= n.

    For F : R^n -> R the cost function (we will look at the complex case later),
    we have

    dF / dx_k = sum_j (dF / dy_j) * (dy_j / dx_k)   (1)

    The term dF / dy_j is just grad_output[j] (assuming again
    everything is one-dimensional).

    The term (dy_j / dx_k) is easilly seen to be

    if j >= k
      dy_j / dx_k = prod_{1 <= i <= j, i != k} x_i
    else:
      dy_j / dx_k = 0

    Note that the indicator (j>=k) can be taken out
    by replacing the sum in (1) with a sum from
    k <= j <= n.

    Thus,
    dF / dx_k = sum_{k <= j <= n} grad_output[j] * (dy_j / dx_k)

    with
    dy_j / dx_k = prod_{1 <= i <= j, i != k} x_i     (2)

    Note that this last term is just the cumulative product
    with k omitted. Thus, if x_k (the input) is nonzero, we can
    just express this as

    dy_j / dx_k = (prod_{1 <= i <= j} x_i) / x_k
                = y_j / x_k

    So therefore,

    dF / dx_k = sum_{k <= j <= n} grad_output[j] * y_j / x_k

    This formula just makes sense when input[i] != 0 for every i.

    Assume now that there exists at least a zero in the input.
    Denote by z1 the first element 1 <= z1 <= n with input[z1] = 0
    and z2 the second element z1 < z2 <= n with input[z2] = 0,
    (or z2 = n if there is just one zero in input)

    We have three cases.

    k > z1:
    Looking at (2), we see that dy_j / dx_k = 0, for j >= k, as these terms
    all include a x_{z1} which is zero. As such, dF / dx_k = 0 in this case

    k < z1:
    Reasoning as in the previous case, we see that for these elements we have that

    dF / dx_k = sum_{k <= j < z1} grad_output[j] * (dy_j / dx_k)

    as the terms of the sum for j in z1 <= j <= n are all zero

    k = z1:
    Similar to the case k < z1, we have that

    dF / dx_z1 = sum_{z1 <= j < z2} grad_output[j] * (dy_j / dx_z1)

    This case has a subtlety though. To compute (dy_j / dx_z1), we cannot use the formula

    dy_j / dx_z1 = y_j / x_z1

    as, y_j = x_z1 = 0 for j >= z1. We need to compute it with the formula for its derivative,
    that is:

    dy_j / dx_z1 = prod(x[:z1]) * (grad_output[z1] + sum(grad_output[z1+1:z2] * cumprod(x[z1+1:z2])))

    When the imputs are complex, this is map is holomorphic. As such, to compute
    its backwards is just the conjugate of the usual backwards. This simplifies to
    conjugating the input. We may also reuse the output as, since the map is holomorphic,
    cumprod(input.conj()) = cumprod(input).conj()
  */

  if (input.numel() <= 1) {
    return grad;
  }
  dim = at::maybe_wrap_dim(dim, input.dim());
  const int64_t dim_size = input.sizes()[dim];
  if (dim_size == 1) {
    return grad;
  }

  // To enable complex support.
  // From this line on `input_conj` and output_conj`
  // are interchangeable with `input` and `output`.
  auto input_conj = input.conj();
  auto output_conj = output.conj();

  // For Composite Compliance, we always choose the slower but composite compliant path.
  bool are_inputs_tensors_sublcass = areAnyTensorSubclassLike({input, grad, output});

  const auto w = output_conj * grad;
  const auto is_zero = input == 0;
  if (!are_inputs_tensors_sublcass) {
    if (is_zero.any().item<uint8_t>() == 0) {
      return reversed_cumsum(w, dim).div(input_conj);
    }
  }

  // If we are not computing a second order gradient, we can use an
  // O(n) implementation. The derivative of this implementation is _not_
  // the second derivative of cumprod. As such, we fallback to a less efficient
  // O(n^2) implementation when at::GradMode::is_enabled().
  if (!at::GradMode::is_enabled() && !are_inputs_tensors_sublcass) {
    // n.b. This could probably be implemented much faster with a kernel

    // From here on we need to use some mask gymnastics to
    // account for the tensorial dimensions
    // We do a cumsum of the zeros along the dimension.
    // For a vector is_zero = [False, True, False, True, False]
    // we would have cumsum = [0, 1, 1, 2, 2]
    // As such we have (in python code for simplicity)
    // The mask for the range [0, z1):
    // cumsum == 0
    // The indices of the first zero z1 and zeros when
    // there is no first zero:
    // indices = (cumsum == 1).max(dim, keepdim=True).indices
    // The mask for the first zero:
    // zeros_like(indices).scatter_(dim, indices, 1.) & cumsum == 1
    // Note that the logic_and with cumsum == 1 accounts
    // for the case when there is no first zero
    Tensor grad_input = at::zeros(input.sizes(), grad.options());
    const auto cumsum = is_zero.cumsum(dim);

    // case k < z1
    // select everything before the first zero [0, z1)
    auto mask = cumsum == 0;
    // equiv to grad_input[mask] = deriv[grad]
    grad_input.masked_scatter_(mask,
        reversed_cumsum(w.masked_fill(~mask, 0.), dim).div_(input_conj).masked_select(mask));
    // select everything from the first zero to the second zero [z1, z2)
    mask = cumsum == 1;

    // case k = z1
    // We start by select the first zero [z1]
    // We locate the indices of the first zero using the max function
    // We then go from the indices to a mask index_fill_
    // When there is no zero in the slice, max will return the index 0.
    // To account for this, we need to do an intersection with mask,
    // which is true in the range [z1, z2)
    const auto first_zero_index = std::get<1>(mask.max(dim, /*keepdim*/ true));
    const auto first_zero_mask = at::zeros_like(mask)
                                  .scatter_(dim, first_zero_index, /*src*/ 1)
                                  .logical_and_(mask);

    // select everything between the first zero and the second zero (z1, z2)
    mask &= ~first_zero_mask;
    // here we compute
    // dy_j / dx_z1 = sum(cumprod(input[z1+1:z2] * grad[z1+1:z2])) * prod(output[z1-1])
    // relu_() necessary as gather does not support negative indices
    // finally, we do grad_input[z1] = dy_j / dx_z1
    grad_input.masked_scatter_(first_zero_mask,
                               input_conj.masked_fill(~mask, 1.).cumprod(dim)
                                    .mul_(grad.masked_fill(cumsum != 1, 0.))
                                    .sum(dim, /*keepdim*/true)
                                    .mul_(at::gather(output_conj, dim, (first_zero_index - 1).relu_())
                                          .masked_fill_(first_zero_index == 0, 1.))
                                    .masked_select(first_zero_mask));
    return grad_input;
  } else { // GradMode::enabled()
    /*
    If the input is nonzero, we need to calculate the dy_j / dx_k
    by using the formula (2), called in the code omitted_products.

    The way the code calculates it is simply by noting that

    prod_{1 <= i <= j, i != k} x_i
        = (prod_{1 <= i <= k} x_i) * (prod_{k + 1 <= i <= j} x_i)

    the first term is calculated as prods_until_k, which since
    doesn't depend in j is easy to vectorize.

    The second term (indexed by j) is the cumulative product of
    x_{k+1}, x_{k+2}, ..., x_n, and it's named in the code
    prods_from_k_pkus_1, and it's calculated as a cumprod.

    In order to vectorize this properly, we need to add to
    omitted_products the dimensions where k > j, and therefore
    dy_j / dx_k = 0, which is done right after the assert.
    */

    Tensor grad_input;
    // For Composite Compliance, we will use
    // at::stack on the grad slices, hence the vector.
    std::vector<Tensor> grad_inputs;
    if (are_inputs_tensors_sublcass) {
      grad_inputs.reserve(dim_size);
    } else {
      grad_input = at::zeros(input.sizes(), grad.options());
    }
    auto ones_size = input.sizes().vec();
    ones_size[dim] = 1;
    const Tensor ones = at::ones({1}, grad.options()).expand(ones_size);
    Tensor prods_from_k_plus_1;
    Tensor omitted_products;
    for (const auto k : c10::irange(dim_size)) {
      if (k == 0) {
        prods_from_k_plus_1 = at::cumprod(input_conj.slice(dim, k + 1), dim);
        omitted_products = at::cat({ones, prods_from_k_plus_1}, dim);
      } else if (k == dim_size - 1) {
        const Tensor prods_until_k = at::prod(input_conj.slice(dim, 0, k), dim, true);
        omitted_products = prods_until_k;
      } else {
        const Tensor prods_until_k = at::prod(input_conj.slice(dim, 0, k), dim, true);
        prods_from_k_plus_1 = at::cumprod(input_conj.slice(dim, k+1), dim);
        omitted_products = prods_until_k.expand_as(prods_from_k_plus_1) * prods_from_k_plus_1;
        omitted_products = at::cat({prods_until_k, omitted_products}, dim);
      }

      // At this point omitted_products is the same size
      // as input, except on the dimension dim where it's
      // dim_size - k
      TORCH_CHECK(omitted_products.size(dim) == dim_size - k);

      auto grad_slice = at::sum(grad.slice(dim, k) * omitted_products, dim);
      if (are_inputs_tensors_sublcass) {
        grad_inputs.push_back(grad_slice);
      } else {
        grad_input.select(dim, k).copy_(grad_slice);
      }
    }

    return are_inputs_tensors_sublcass ? at::stack(grad_inputs, dim) : grad_input;
  }
}

// Implement std::is_nan<IntegralType> for MSVC.
namespace {
#ifdef _MSC_VER
template<typename T>
inline typename std::enable_if<std::is_integral<T>::value, bool>::type isnan_(T x) {
  return false;
}
template<typename T>
inline typename std::enable_if<!std::is_integral<T>::value, bool>::type isnan_(T x) {
  return std::isnan(x);
}
#else
template<typename T>
inline bool isnan_(T x) {
  return std::isnan(x);
}
#endif
}

template<typename T1, typename T2, typename Operation>
void cummax_cummin_helper(const T1* self_data, T1* values_data, T2* indices_data,
          int self_dim_size, int self_stride, int values_stride, int indices_stride) {
      Operation op;
      T1 out = c10::load(self_data);
      int idx = 0;
      for (const auto i : c10::irange(self_dim_size)) {
        T1 curr_elem = c10::load(&self_data[i*self_stride]);
        if(isnan_(curr_elem) || (!isnan_(out) && op(curr_elem, out))) {
            out = curr_elem;
            idx = i;
        }
        values_data[i*values_stride] = out;
        indices_data[i*indices_stride] = idx;
      }
}

void cummax_helper_cpu(const Tensor& self, Tensor& values, Tensor& indices, int64_t dim) {
  AT_DISPATCH_ALL_TYPES_AND2(kBool, kBFloat16,
    self.scalar_type(), "cummax_cpu",
    [&] {
      at::native::tensor_dim_apply3<scalar_t, int64_t>(self, values, indices, dim, cummax_cummin_helper<scalar_t, int64_t, std::greater_equal<scalar_t>>);
    });
}

std::tuple<Tensor&, Tensor&> cummax_out(const Tensor& self, int64_t dim, Tensor& values, Tensor& indices) {
  check_scalar_type_device_layout_equal(values, self);
  check_scalar_type_device_layout_equal(indices, at::empty({0}, self.options().dtype(at::kLong)));
  {
    NoNamesGuard guard;
    at::native::resize_output(values, self.sizes());
    at::native::resize_output(indices, self.sizes());
    if(self.dim() == 0) {
      values.fill_(self);
      indices.fill_(0);
    } else if(self.numel() != 0) {
      dim = maybe_wrap_dim(dim, self.dim());
      at::_cummax_helper(self, values, indices, dim);
    }
  }
  namedinference::propagate_names(values, self);
  namedinference::propagate_names(indices, self);
  return std::forward_as_tuple(values, indices);
}

std::tuple<Tensor, Tensor> cummax(const Tensor& self, int64_t dim) {
  auto values = at::empty(self.sizes(), self.options());
  auto indices = at::empty(self.sizes(), self.options().dtype(at::kLong));
  at::cummax_out(values, indices, self, dim);
  return std::make_tuple(values, indices);
}

void cummin_helper_cpu(const Tensor& self, Tensor& values, Tensor& indices, int64_t dim) {
  AT_DISPATCH_ALL_TYPES_AND2(kBool, kBFloat16,
    self.scalar_type(), "cummin_cpu",
    [&] {
      at::native::tensor_dim_apply3<scalar_t, int64_t>(self, values, indices, dim, cummax_cummin_helper<scalar_t, int64_t, std::less_equal<scalar_t>>);
    });
}

std::tuple<Tensor&, Tensor&> cummin_out(const Tensor& self, int64_t dim, Tensor& values, Tensor& indices) {
  check_scalar_type_device_layout_equal(values, self);
  check_scalar_type_device_layout_equal(indices, at::empty({0}, self.options().dtype(at::kLong)));
  {
    NoNamesGuard guard;
    at::native::resize_output(values, self.sizes());
    at::native::resize_output(indices, self.sizes());
    if(self.dim() == 0) {
      values.fill_(self);
      indices.fill_(0);
    } else if(self.numel() != 0) {
      dim = maybe_wrap_dim(dim, self.dim());
      at::_cummin_helper(self, values, indices, dim);
    }
  }
  namedinference::propagate_names(values, self);
  namedinference::propagate_names(indices, self);
  return std::forward_as_tuple(values, indices);
}

std::tuple<Tensor, Tensor> cummin(const Tensor& self, int64_t dim) {
  auto values = at::empty(self.sizes(), self.options());
  auto indices = at::empty(self.sizes(), self.options().dtype(at::kLong));
  at::cummin_out(values, indices, self, dim);
  return std::make_tuple(values, indices);
}

Tensor cummaxmin_backward(const Tensor& grad, const Tensor& input, const Tensor& indices, int64_t dim) {
  if (input.numel() == 0) {
    return input;
  }
  auto result = at::zeros(input.sizes(), input.options());

  // for composite compliance, use out-of-place variant of
  // `scatter_add` if `indices` or `grad` is a Tensor Subclass.
  if (areAnyTensorSubclassLike({indices, grad})) {
    return result.scatter_add(dim, indices, grad);
  }
  return result.scatter_add_(dim, indices, grad);
}

static Tensor prepend_append_on_dim(const Tensor& self, const c10::optional<Tensor>& prepend, const c10::optional<Tensor>& append, int64_t dim) {
  // Helper for diff that handles prepending and appending when at least one is present
  TORCH_INTERNAL_ASSERT(prepend.has_value() || append.has_value(), "either prepend or append must be have value");
  if (!prepend.has_value() && append.has_value()) {
    return at::cat({self, append.value()}, dim);
  } else if (prepend.has_value() && !append.has_value()) {
    return at::cat({prepend.value(), self}, dim);
  } else {
    return at::cat({prepend.value(), self, append.value()}, dim);
  }
}

static inline void diff_check_compatible_shape(const Tensor& self, const c10::optional<Tensor>&other, int64_t dim) {
  // Helper for diff that checks whether the shape of the tensor to prepend or append
  // is compatible with that of input
  if (other.has_value()) {
    int64_t wrapped_dim = maybe_wrap_dim(dim, self.dim(), false);

    TORCH_CHECK(
        other.value().dim() == self.dim(),
        "diff expects prepend or append to be the same dimension as input");

    for (const auto i : c10::irange(other.value().dim())) {
      TORCH_CHECK(
          other.value().size(i) == self.size(i) || i == wrapped_dim,
          "diff expects the shape of tensor to prepend or append to match that of"
          " input except along the differencing dimension;"
          " input.size(", i, ") = ", self.size(i), ", but got"
          " tensor.size(", i, ") = ", other.value().size(i));
    }
  }
}

static inline void diff_check(const Tensor& self, int64_t n, int64_t dim, const c10::optional<Tensor>&prepend, const c10::optional<Tensor>& append) {
  // Helper for diff that checks whether its parameters are valid
  TORCH_CHECK(
      self.dim() >= 1,
      "diff expects input to be at least one-dimensional");

  diff_check_compatible_shape(self, prepend, dim);
  diff_check_compatible_shape(self, append, dim);
}

static inline Tensor diff_helper(const Tensor& self, int64_t n, int64_t dim) {
  if (n == 0) {
    auto result = at::zeros_like(self);
    result.copy_(self);
    return result;
  }

  auto out_len = self.size(dim) - 1;
  auto result = self;
  bool is_kBool = (self.dtype() == at::kBool);
  n = n >= self.size(dim) ? self.size(dim) : n;

  for (const auto i : c10::irange(n)) {
    (void)i; // Suppress unused variable warning
    if (is_kBool) {
      result = at::logical_xor(at::narrow(result, dim, 1, out_len), at::narrow(result, dim, 0, out_len));
    } else {
      result = at::narrow(result, dim, 1, out_len) - at::narrow(result, dim, 0, out_len);
    }
    out_len -= 1;
  }

  return result;
}

Tensor diff(const Tensor& self, int64_t n, int64_t dim, const c10::optional<Tensor>& prepend, const c10::optional<Tensor>& append) {
  diff_check(self, n, dim, prepend, append);
  if ((!prepend.has_value() && !append.has_value()) || n == 0) {
    return diff_helper(self, n, dim);
  } else {
    auto a = prepend_append_on_dim(self, prepend, append, dim);
    return diff_helper(a, n, dim);
  }
}

static inline Tensor& diff_out_helper(const Tensor& self, int64_t n, int64_t dim, Tensor& result) {
  if (n == 0) {
    at::native::resize_output(result, self.sizes());
    check_scalar_type_device_layout_equal(result, self);
    result.copy_(self);
    return result;
  }

  n = n >= self.size(dim) ? self.size(dim) : n;
  const auto out_len = self.size(dim) - n;
  auto prev_result = self;

  if (n > 1) {
    prev_result = diff_helper(self, n - 1, dim);
  }

  if (self.dtype() == at::kBool) {
    at::logical_xor_out(result, at::narrow(prev_result, dim, 1, out_len), at::narrow(prev_result, dim, 0, out_len));

  } else {
    at::sub_out(result, at::narrow(prev_result, dim, 1, out_len), at::narrow(prev_result, dim, 0, out_len));
  }

  return result;
}

Tensor& diff_out(const Tensor& self, int64_t n, int64_t dim, const c10::optional<Tensor>& prepend, const c10::optional<Tensor>& append, Tensor& result) {
  diff_check(self, n, dim, prepend, append);
  if ((!prepend.has_value() && !append.has_value()) || n == 0) {
    return diff_out_helper(self, n, dim, result);
  } else {
    auto a = prepend_append_on_dim(self, prepend, append, dim);
    return diff_out_helper(a, n, dim, result);
  }
}

void pre_check_gradient(const Tensor& self, c10::optional<int64_t> spacing_size, at::OptionalIntArrayRef dim,  int64_t edge_order) {
  // Helper for gradient function to make sure input data satisfies prerequisites
  TORCH_CHECK(self.scalar_type() != ScalarType::Byte, "torch.gradient does not support uint8 input.");
  if (spacing_size.has_value() && !dim.has_value()) {
    TORCH_CHECK(spacing_size.value() == 1 || spacing_size.value() == self.dim(), "torch.gradient expected spacing to be unspecified, a scalar or a list of length ", self.dim(), " but got a list of length ", spacing_size.value());
  }
  if (spacing_size.has_value() && dim.has_value()) {
    TORCH_CHECK(spacing_size.value() == static_cast<int64_t>(dim.value().size()),
    "torch.gradient expected spacing to be unspecified, a scalar or it's spacing and dim arguments to have the same length, but got a spacing argument of length ", spacing_size.value(), " and a dim argument of length ", dim.value().size(), "." );
  }
  TORCH_CHECK(edge_order == 1 || edge_order == 2, "torch.gradient only supports edge_order=1 and edge_order=2.");
  if (dim.has_value()) {
    // The following function get called to check whether dim argument satisfies prerequisites.
    // The output of the function is not used for the computation of gradient.
    dim_list_to_bitset(dim.value(), self.dim());
    for (const auto i : c10::irange(dim.value().size())) {
      TORCH_CHECK(self.size(dim.value()[i]) >= edge_order + 1, "torch.gradient expected each dimension size to be at least edge_order+1");
    }
  } else {
    for (const auto i : c10::irange(self.dim())) {
      TORCH_CHECK(self.size(i) >= edge_order + 1, "torch.gradient expected each dimension size to be at least edge_order+1");
    }
  }
}

std::vector<Tensor> gradient_helper(const Tensor& self, TensorList coordinates, IntArrayRef dim, int64_t edge_order) {
  for (const auto i : c10::irange(coordinates.size())) {
    TORCH_CHECK(self.device() == coordinates[i].device(), "torch.gradient expected each tensor to be on the same device, but got devices ", self.device(), " and ", coordinates[i].device(), "!");
  }

  std::vector<Tensor> result;
  for (const auto i : c10::irange(dim.size())) {
    TORCH_CHECK( coordinates[i].dim() == 1, "torch.gradient expected each element of spacing to have one dimension, but got an element with ", coordinates[i].dim(), " dimensions!");
    int64_t direction = maybe_wrap_dim(dim[i], self.dim());
    Tensor prepend, append;
    std::vector<int64_t> shape(self.dim(),1);
    shape[ direction ] = -1;

    auto ax_dx = coordinates[i].diff(1,0);
    auto dx1 = at::slice(ax_dx, 0, 0, -1);
    auto dx2 = at::slice(ax_dx, 0, 1);
    auto a = (   -dx2    / (dx1*(dx1+dx2)) ).reshape(shape);
    auto b = ( (dx2-dx1) / (dx1*dx2)       ).reshape(shape);
    auto c = (    dx1    / (dx2*(dx1+dx2)) ).reshape(shape);

    auto center = a * at::slice(self, direction, 0, -2) + b * at::slice(self, direction , 1, -1) + c * at::slice(self, direction, 2);
    if (edge_order == 1) {
     prepend = (at::slice(self, direction, 1, 2  ) - at::slice(self, direction, 0, 1   )) / ax_dx[0]  ;
     append  = (at::slice(self, direction, -1    ) - at::slice(self, direction, -2, -1 )) / ax_dx[-1] ;
    } else if (edge_order == 2) {
     a =-(2.0 * ax_dx[0] + ax_dx[1]) / (ax_dx[0] * (ax_dx[0] + ax_dx[1])) ;
     b = (      ax_dx[0] + ax_dx[1]) / (ax_dx[0] * ax_dx[1])       ;
     c = (     -ax_dx[0]           ) / (ax_dx[1] * (ax_dx[0] + ax_dx[1]));
     prepend = a * at::slice(self, direction, 0, 1) + b * at::slice(self, direction, 1, 2) + c * at::slice(self, direction, 2, 3);

     a = (    ax_dx[-1]            ) / (ax_dx[-2] * (ax_dx[-1] + ax_dx[-2]));
     b =-(    ax_dx[-1] + ax_dx[-2]) / (ax_dx[-1] * ax_dx[-2]);
     c = (2 * ax_dx[-1] + ax_dx[-2]) / (ax_dx[-1] * (ax_dx[-1] + ax_dx[-2]));
     append = a * at::slice(self, direction, -3, -2) + b * at::slice(self, direction, -2, -1) + c * at::slice(self, direction, -1);
    }

    result.emplace_back(prepend_append_on_dim(center, prepend, append, direction));
  }
  return result;
}

std::vector<Tensor> gradient_helper_float(const Tensor& self, ArrayRef<Scalar> spacing, IntArrayRef dim, int64_t edge_order) {
  std::vector<Tensor> result;
  for (const auto i : c10::irange(dim.size())) {
      int64_t direction = maybe_wrap_dim(dim[i], self.dim());
      auto ax_dx = spacing[i];
      Tensor prepend, append;
      auto center  = (at::slice(self,direction, 2   ) - at::slice(self, direction, 0, -2 ) ) / ax_dx;
      if (edge_order==1) {
        prepend = (at::slice(self,direction, 1, 2) - at::slice(self, direction, 0, 1  ) ) / ax_dx;
        append  = (at::slice(self,direction, -1  ) - at::slice(self, direction, -2, -1) ) / ax_dx ;
      } else if (edge_order==2) {
        prepend = (-1.5 * at::slice(self, direction, 0, 1) + 2 * at::slice(self, direction, 1, 2)   - 0.5 * at::slice(self, direction, 2, 3))/ ax_dx;
        append = (0.5 * at::slice(self, direction, -3, -2) - 2 * at::slice(self, direction, -2, -1) + 1.5 * at::slice(self, direction, -1))  / ax_dx;
      }

      result.emplace_back(prepend_append_on_dim(center/2, prepend, append, direction));
  }
  return result;
}

std::vector<int64_t> gradient_dim_preprocess(const Tensor& self, c10::optional<int64_t> dim) {
  // if gradient dim is provided as an integer, then we need to compute gradient only on this direction.
  // Moreover, if it's not provided at all, then we are interested in gradient for all directions.
  // Finally, if dim is provided as vector of ints, then it is not expected to be called by this function.
  if (dim.has_value()) {
    return std::vector<int64_t>{dim.value()};
  }

  std::vector<int64_t> axis(self.dim());
  std::iota(axis.begin(), axis.end(), 0);
  return axis;
}

std::vector<Tensor> gradient(const Tensor& self, TensorList coordinates, IntArrayRef dim, int64_t edge_order) {
    pre_check_gradient(self,
                       c10::optional<int64_t>(coordinates.size()),
                       at::OptionalIntArrayRef(dim),
                       edge_order);
    return gradient_helper(self, coordinates, dim, edge_order);
}

std::vector<Tensor> gradient(const Tensor& self, TensorList coordinates, c10::optional<int64_t> dim, int64_t edge_order) {
  const auto processed_dim = gradient_dim_preprocess(self, dim);
  pre_check_gradient(self,
                     c10::optional<int64_t>(coordinates.size()),
                     dim.has_value() ? at::OptionalIntArrayRef(processed_dim) : c10::nullopt,
                     edge_order);
  return gradient_helper(self, coordinates, processed_dim, edge_order);
}

std::vector<Tensor> gradient(const Tensor& self, c10::ArrayRef<Scalar> spacing, IntArrayRef dim, int64_t edge_order) {
  pre_check_gradient(self,
                     c10::optional<int64_t>(spacing.size()),
                     at::OptionalIntArrayRef(dim),
                     edge_order);
  return gradient_helper_float(self, spacing, dim, edge_order);
}

std::vector<Tensor> gradient(const Tensor& self, ArrayRef<Scalar> spacing, c10::optional<int64_t> dim, int64_t edge_order) {
  const auto processed_dim = gradient_dim_preprocess(self, dim);
  pre_check_gradient(self,
                     c10::optional<int64_t>(spacing.size()),
                     dim.has_value() ? at::OptionalIntArrayRef(processed_dim) : c10::nullopt,
                     edge_order);
  return gradient_helper_float(self, spacing, processed_dim, edge_order);
}

std::vector<Tensor> gradient(const Tensor& self, const Scalar& unit_size, IntArrayRef dim, int64_t edge_order) {
  // When spacing is given as scalar, while dim is given as IntArrayRef, scalar value need to
  // be taken as unit size at every given dimension element of - dim.
  std::vector<Scalar> spacing(dim.size(), unit_size);
  pre_check_gradient(self,
                     c10::optional<int64_t>(spacing.size()),
                     at::OptionalIntArrayRef(dim),
                     edge_order);
  return gradient_helper_float(self, spacing, dim, edge_order);
}

std::vector<Tensor> gradient(const Tensor& self, const c10::optional<Scalar>& unit_size, c10::optional<int64_t> dim, int64_t edge_order) {
  const auto processed_dim = gradient_dim_preprocess(self, dim);
  // When unit_size not provided, it is always assumed to be equal to 1.
  // When dim has integer value it implies we are looking for gradient in the specific direction, however when
  // it is not provided, it means we are interested to find gradient in all directions.
  std::vector<Scalar> spacing(dim.has_value() ? 1 : self.dim(),
                              unit_size.has_value() ? unit_size.value() : 1.0) ;
  pre_check_gradient(self,
                     unit_size.has_value() ?  c10::optional<int64_t>(spacing.size()) : c10::nullopt,
                     dim.has_value() ? at::OptionalIntArrayRef(processed_dim) : c10::nullopt,
                     edge_order);
  return gradient_helper_float(self, spacing, processed_dim, edge_order);
}

std::vector<Tensor> gradient(const Tensor& self, IntArrayRef dim, int64_t edge_order) {
  std::vector<Scalar> spacing(dim.size(), 1.0) ;
  pre_check_gradient(self,
                     c10::optional<int64_t>(spacing.size()),
                     at::OptionalIntArrayRef(dim),
                     edge_order);
  return gradient_helper_float(self, spacing, dim, edge_order);
}

// ALL REDUCE #################################################################

inline ScalarType get_dtype_from_result(Tensor& result, optional<ScalarType> dtype) {
  TORCH_CHECK(result.defined(), "Cannot create a new tensor inside a reduction op. You likely tried to call an operator with an out argument but the out argument was an undefined tensor.");
  if (dtype.has_value()) {
    return dtype.value();
  } else {
    return result.scalar_type();
  }
}

TORCH_IMPL_FUNC(sum_out)
(const Tensor& self,
 OptionalIntArrayRef opt_dim,
 bool keepdim,
 optional<ScalarType> opt_dtype,
 const Tensor& result) {
  auto iter = meta::make_reduction_from_out_ty(self, result, opt_dim, keepdim, result.scalar_type());
  if (iter.numel() == 0) {
    result.zero_();
  } else {
    sum_stub(iter.device_type(), iter);
  }
}

Tensor sum(const Tensor &self, c10::optional<ScalarType> dtype) {
  return at::sum(self, IntArrayRef{}, false, dtype);
}

Tensor sum(const Tensor& self, DimnameList dim, bool keepdim, c10::optional<ScalarType> dtype) {
  return at::sum(self, dimnames_to_positions(self, dim), keepdim, dtype);
}

Tensor& sum_out(const Tensor& self, DimnameList dim,
                bool keepdim, optional<ScalarType> opt_dtype, Tensor& result) {
  return at::sum_out(result, self, dimnames_to_positions(self, dim), keepdim, opt_dtype);
}

Tensor& nansum_out(const Tensor& self, at::OptionalIntArrayRef dim,
                       bool keepdim, optional<ScalarType> opt_dtype, Tensor& result) {
  TORCH_CHECK(!c10::isComplexType(self.scalar_type()), "nansum does not support complex inputs");
  // For integral types, use existing sum as
  // integral types don't have `Nan`.
  if (c10::isIntegralType(self.scalar_type(), true)){
    return at::sum_out(result, self, dim, keepdim, opt_dtype);
  }

  ScalarType dtype = get_dtype_from_result(result, opt_dtype);
  auto iter = make_reduction("nansum", result, self, dim, keepdim, dtype);
  if (iter.numel() == 0) {
    result = result.zero_();
  } else {
    nansum_stub(iter.device_type(), iter);
  }
  return result;
}

Tensor nansum(const Tensor& self, at::OptionalIntArrayRef dim, bool keepdim, c10::optional<ScalarType> opt_dtype) {
  ScalarType dtype = get_dtype_from_self(self, opt_dtype, true);
  Tensor result = create_reduction_result(self, dim, keepdim, dtype);
  return at::native::nansum_out(self, dim, keepdim, dtype, result);
}

// NOTE: this could be implemented via diag and sum, but this has perf problems,
// see https://github.com/pytorch/pytorch/pull/47305,
Tensor trace_cpu(const Tensor& self) {
  Tensor result;
  // Returns the ScalarType of the self tensor if the tensor is non integral type
  // In the case, self is an integer type tensor, at::kLong is return since promote_integers
  // is set to true
  ScalarType dtype = get_dtype_from_self(self, c10::nullopt, true);
  result = at::empty({}, self.options().dtype(dtype));
  AT_DISPATCH_ALL_TYPES_AND_COMPLEX(self.scalar_type(), "trace", [&] {
    using accscalar_t = at::acc_type<scalar_t, false>;
    accscalar_t sum = 0;
    const auto* t_data = self.data_ptr<scalar_t>();

    int64_t t_stride_0, t_stride_1, t_diag_size;

    TORCH_CHECK(self.dim() == 2, "trace: expected a matrix, but got tensor with dim ", self.dim());

    t_stride_0 = self.stride(0);
    t_stride_1 = self.stride(1);

    t_diag_size = std::min(self.size(0), self.size(1));
    for (const auto i : c10::irange(t_diag_size)) {
      sum += t_data[i * (t_stride_0 + t_stride_1)];
    }

    c10::guts::if_constexpr<std::is_integral<accscalar_t>::value>(
      // all integer types get promoted to kLong
      [&] (auto _) { *result.data_ptr<int64_t>() = _(sum); },  // then-case, invalid for non-integral types
      [&] (auto _) { *result.data_ptr<scalar_t>() = _(sum); }  // else-case, invalid for integral types
    );
  });

  return result;
}

void impl_func_prod(
    const Tensor& self,
    IntArrayRef dims,
    bool keepdim,
    c10::optional<ScalarType> dtype,
    const Tensor& result) {
  auto iter = meta::make_reduction_from_out_ty(self, result, dims, keepdim, result.scalar_type());
  if (iter.numel() == 0) {
    result.fill_(1);
  } else {
    prod_stub(iter.device_type(), iter);
  }
}

TORCH_IMPL_FUNC(prod_out)
(const Tensor& self,
 int64_t dim,
 bool keepdim,
 c10::optional<ScalarType> dtype,
 const Tensor& result) {
  impl_func_prod(self, dim, keepdim, dtype, result);
}

Tensor prod(const Tensor &self, c10::optional<ScalarType> opt_dtype) {
  auto dtype = get_dtype_from_self(self, opt_dtype, true);
  auto shape = meta::get_reduction_shape(self, {}, false);
  Tensor result = at::empty(shape, self.options().dtype(dtype));
  impl_func_prod(self, {}, false, dtype, result);
  return result;
}

Tensor prod(const Tensor& self, Dimname dim, bool keepdim, c10::optional<ScalarType> dtype) {
  return at::prod(self, dimname_to_position(self, dim), keepdim, dtype);
}

Tensor& prod_out(const Tensor& self, Dimname dim,
                 bool keepdim, optional<ScalarType> opt_dtype, Tensor& result) {
  return at::prod_out(result, self, dimname_to_position(self, dim), keepdim, opt_dtype);
}

TORCH_IMPL_FUNC(mean_out)
(const Tensor& self,
 OptionalIntArrayRef opt_dim,
 bool keepdim,
 c10::optional<ScalarType> opt_dtype,
 const Tensor& result) {
  ScalarType dtype = result.scalar_type();
  // TODO: the TensorIterator reduction implementation of mean
  // (mean_kernel_impl()) is unvectorized and leads to very poor performance
  // for production workloads. Once that's fixed, the following code can be used
  // in lieu of the sum + divide implementation below.
  if (self.device().is_cpu()) {
    int64_t dim_prod = 1;
    if (!opt_dim.has_value() || opt_dim.value().size() == 0 || self.ndimension() == 0) {
      dim_prod = self.numel();
    } else {
      auto dim = opt_dim.value();
      for (auto d : dim) {
        dim_prod *= self.size(d);
      }
    }
    auto& result_mut = const_cast<Tensor&>(result);
    at::sum_out(result_mut, self, opt_dim, keepdim, dtype).div_(dim_prod);
  } else {
    auto iter = at::meta::make_reduction_from_out_ty(
        self, result, opt_dim, keepdim, dtype);
    if (iter.numel() == 0) {
      result.fill_(std::numeric_limits<double>::quiet_NaN());
    } else {
      mean_stub(iter.device_type(), iter);
    }
  }
}

Tensor mean(const Tensor &self, optional<ScalarType> dtype) {
  return at::mean(self, IntArrayRef{}, false, dtype);
}

Tensor mean(const Tensor& self, DimnameList dim, bool keepdim, optional<ScalarType> dtype) {
  return at::mean(self, dimnames_to_positions(self, dim), keepdim, dtype);
}

Tensor& mean_out(const Tensor& self, DimnameList dim,
                 bool keepdim, c10::optional<ScalarType> opt_dtype, Tensor& result) {
  return at::mean_out(result, self, dimnames_to_positions(self, dim), keepdim, opt_dtype);
}

// TODO(@heitorschueroff) implement custom kernels for nanmean
Tensor& nanmean_out(
    const Tensor& self,
    at::OptionalIntArrayRef dim,
    bool keepdim,
    c10::optional<ScalarType> opt_dtype,
    Tensor& result) {
  TORCH_CHECK(
      self.is_floating_point(),
      "nanmean(): expected input to have floating point dtype but got ",
      self.scalar_type());
  const auto factor = at::native::isnan(self).logical_not_().sum(dim, keepdim);
  at::native::nansum_out(self, dim, keepdim, opt_dtype, result).div_(factor);
  return result;
}

Tensor nanmean(
    const Tensor& self,
    at::OptionalIntArrayRef dim,
    bool keepdim,
    optional<ScalarType> opt_dtype) {
  TORCH_CHECK(
      self.is_floating_point(),
      "nanmean(): expected input to have floating point dtype but got ",
      self.scalar_type());
  const auto factor =
      at::native::isnan(self.detach()).logical_not_().sum(dim, keepdim);
  return at::nansum(self, dim, keepdim, opt_dtype).div(factor);
}

static Tensor squeeze_multiple(const Tensor& self, IntArrayRef dims) {
  int ndims = self.sizes().size();
  auto dims_to_squeeze = at::dim_list_to_bitset(dims, ndims);
  Tensor result = self;
  for (int i = ndims - 1; i >= 0; --i) {
    if (dims_to_squeeze[i]) {
      result = result.squeeze(i);
    }
  }
  return result;
}

static Tensor& logsumexp_out_impl(Tensor& result, const Tensor& self, IntArrayRef dims, bool keepdim) {
  // can't take max of empty tensor
  if (self.numel() != 0) {
    auto maxes = at::amax(self, dims, true);
    auto maxes_squeezed = (keepdim ? maxes : squeeze_multiple(maxes, dims));
    maxes_squeezed.masked_fill_(maxes_squeezed.abs() == INFINITY, 0);
    at::sum_out(result, (self - maxes).exp_(), dims, keepdim);
    result.log_().add_(maxes_squeezed);
  } else {
    at::sum_out(result, at::exp(self), dims, keepdim);
    result.log_();
  }
  return result;
}

Tensor& logsumexp_out(const Tensor& self, IntArrayRef dims, bool keepdim, Tensor& result) {
  TORCH_CHECK(at::isFloatingType(result.scalar_type()),
              "logsumexp(): Expected floating point type for result tensor, but got: ",
              result.scalar_type());
  {
    NoNamesGuard guard;
    if (at::isIntegralType(self.scalar_type(), /*includeBool=*/true)) {
      // for integral inputs, promote input to default floating type.
      auto default_dtype = at::typeMetaToScalarType(c10::get_default_dtype());
      logsumexp_out_impl(result, self.to(default_dtype), dims, keepdim);
    } else {
      logsumexp_out_impl(result, self, dims, keepdim);
    }
  }
  namedinference::propagate_names_for_reduction(result, self, dims, keepdim);
  return result;
}

Tensor logsumexp(const Tensor& self, IntArrayRef dims, bool keepdim) {
  TensorOptions result_options;
  if (at::isIntegralType(self.scalar_type(), /*includeBool=*/true)) {
    // even for integral inputs, result is floating dtype
    auto default_dtype = at::typeMetaToScalarType(c10::get_default_dtype());
    result_options = self.options().dtype(default_dtype);
  } else {
    result_options = self.options();
  }
  auto result = at::empty({0}, result_options);
  return at::logsumexp_outf(self, dims, keepdim, result);
}

Tensor logsumexp(const Tensor& self, DimnameList dims, bool keepdim) {
  return at::logsumexp(self, dimnames_to_positions(self, dims), keepdim);
}

Tensor& logsumexp_out(const Tensor& self, DimnameList dims, bool keepdim, Tensor& result) {
  return at::logsumexp_out(result, self, dimnames_to_positions(self, dims), keepdim);
}

// special_logsumexp, alias for logsumexp
Tensor special_logsumexp(const Tensor& self, IntArrayRef dims, bool keepdim) {
  return self.logsumexp(dims, keepdim);
}
Tensor& special_logsumexp_out(const Tensor& self, IntArrayRef dims, bool keepdim, Tensor& result) {
  return at::logsumexp_out(result, self, dims, keepdim);
}

void impl_func_norm(
    const Tensor& self,
    const OptionalScalarRef& opt_p,
    at::OptionalIntArrayRef dim,
    bool keepdim,
    optional<ScalarType> opt_dtype,
    const Tensor& result) {
  auto p = opt_p.has_value() ? opt_p.get() : Scalar(2.0).to<double>();
  auto in_dtype = opt_dtype.value_or(self.scalar_type());
  auto out_dtype = result.scalar_type();

  // See the note [Reductions do not use vectorized ops]
  Tensor self_;
  if (self.is_cpu() && self.is_complex() && std::abs(p.toDouble()) == INFINITY) {
    if (opt_dtype.has_value()) {
      self_ = self.to(*opt_dtype).abs();
    } else {
      self_ = self.abs();
    }
  } else {
    self_ = self;
  }


  // omit in_dtype in the following call, to avoid make_reduction explicitly
  // casting input to out_dtype
  auto iter = isComplexType(self_.scalar_type())
      ? meta::make_reduction(self_, result, dim, keepdim, in_dtype)
      : meta::make_reduction_from_out_ty(self_, result, dim, keepdim, out_dtype);

  if (iter.numel() == 0) {
    result.zero_();
  } else {
    norm_stub(iter.device_type(), iter, p);
  }
}

TORCH_IMPL_FUNC(norm_out)
(const Tensor& self,
 const OptionalScalarRef p,
 at::OptionalIntArrayRef dim,
 bool keepdim,
 const Tensor& result) {
  impl_func_norm(self, p, dim, keepdim, c10::nullopt, result);
}

TORCH_IMPL_FUNC(norm_dtype_out)
(const Tensor& self,
 const OptionalScalarRef p,
 at::OptionalIntArrayRef dim,
 bool keepdim,
 ScalarType dtype,
 const Tensor& result) {
  impl_func_norm(self, p, dim, keepdim, dtype, result);
}

Tensor sparse_norm(
    const Tensor& self,
    const optional<Scalar>& p,
    at::OptionalIntArrayRef dim,
    bool keepdim) {
  return at::native_norm(self, p, dim, keepdim, c10::nullopt);
}

Tensor sparse_dtype_norm(
    const Tensor& self,
    const optional<Scalar>& p,
    at::OptionalIntArrayRef dim,
    bool keepdim,
    ScalarType dtype) {
  return at::native_norm(self, p, dim, keepdim, dtype);
}

Tensor norm(const Tensor& self, const optional<Scalar>& p, ScalarType dtype) {
  return at::norm(self, p, IntArrayRef{}, false, dtype);
}

Tensor norm(const Tensor& self, const Scalar& p) {
  return at::norm(self, p, IntArrayRef{}, false);
}

inline TensorIterator get_allany_iter(
    const Tensor& self,
    const Tensor& result,
    IntArrayRef dims,
    bool keepdim) {
  if (self.is_cuda()) {
    // As CUDA supports dynamic type casting, we use this overload of
    // `make_reduction`, which doesn't cast input to the result type i.e. kBool.,
    // otherwise we use the overload below which casts the input to kBool (which is
    // an extra operation).
    return meta::make_reduction(self, result, dims, keepdim, self.scalar_type());
  }
  return meta::make_reduction_from_out_ty(
      self, result, dims, keepdim, result.scalar_type());
}

template <int identity, typename Stub>
inline void allany_impl(
    const Tensor& self,
    const Tensor& result,
    IntArrayRef dims,
    bool keepdim,
    Stub& stub) {
  if (self.numel() == 0) {
    result.fill_(identity);
  } else if (self.numel() == 1) {
    result.copy_(self.view_as(result).to(at::kBool));
  } else {
    auto iter = get_allany_iter(self, result, dims, keepdim);
    stub(iter.device_type(), iter);
  }
}

TORCH_IMPL_FUNC(all_out)
(const Tensor& self, int64_t dim, bool keepdim, const Tensor& result) {
  allany_impl<1>(self, result, dim, keepdim, and_stub);
}

TORCH_IMPL_FUNC(all_all_out)(const Tensor& self, const Tensor& result) {
  allany_impl<1>(self, result, {}, false, and_stub);
}

TORCH_IMPL_FUNC(any_out)
(const Tensor& self, int64_t dim, bool keepdim, const Tensor& result) {
  allany_impl<0>(self, result, dim, keepdim, or_stub);
}

TORCH_IMPL_FUNC(any_all_out)(const Tensor& self, const Tensor& result) {
  allany_impl<0>(self, result, {}, false, or_stub);
}

TORCH_IMPL_FUNC(amin_out) (const Tensor& self, at::OptionalIntArrayRef dim, bool keepdim, const Tensor& result) {
  auto iter =
      meta::make_reduction(self, result, dim, keepdim, self.scalar_type());
  if (iter.numel() != 0) {
    min_values_stub(iter.device_type(), iter);
  }
}

TORCH_IMPL_FUNC(amax_out) (const Tensor& self, at::OptionalIntArrayRef dim, bool keepdim, const Tensor& result) {
  auto iter =
      meta::make_reduction(self, result, dim, keepdim, self.scalar_type());
  if (iter.numel() != 0) {
    max_values_stub(iter.device_type(), iter);
  }
}

template <class Stub>
void argmax_argmin_impl(
    const Tensor& self,
    c10::optional<int64_t> dim,
    bool keepdim,
    const Tensor& result,
    Stub& stub) {
  c10::MaybeOwned<Tensor> in;
  DimVector dims;
  int64_t _dim = 0;

  if (dim.has_value()) {
    _dim = maybe_wrap_dim(dim.value(), self.dim());
    auto sizes = self.sizes();

    if (sizes[_dim] == 1) {
      result.fill_(0);
      return;
    }

    dims = IntArrayRef(_dim);
    in = c10::MaybeOwned<Tensor>::borrowed(self);
  } else {
    in = c10::MaybeOwned<Tensor>::owned(self.reshape({-1}));
    keepdim = false;
  }

  auto iter =
      meta::make_reduction(*in, result, dims, keepdim, self.scalar_type());

  if (iter.numel() != 0) {
    stub(iter.device_type(), iter);
  }
}

TORCH_IMPL_FUNC(argmax_out)
(const Tensor& self,
 c10::optional<int64_t> dim,
 bool keepdim,
 const Tensor& result) {
  argmax_argmin_impl(self, dim, keepdim, result, argmax_stub);
}

TORCH_IMPL_FUNC(argmin_out)
(const Tensor& self,
 c10::optional<int64_t> dim,
 bool keepdim,
 const Tensor& result) {
  argmax_argmin_impl(self, dim, keepdim, result, argmin_stub);
}

static double std_var_all_cpu(const Tensor& self, int64_t correction, bool take_sqrt) {
  const auto dtype = self.scalar_type();
  TORCH_CHECK(dtype == kDouble || dtype == kFloat,
              "std_var_all: Unsupported dtype ", dtype);

  auto mean = self.mean().item<double>();
  auto iter = TensorIteratorConfig()
      .add_input(self)
      .build();

  auto reduction = [&](int64_t begin, int64_t end, double thread_sum) {
    AT_DISPATCH_FLOATING_TYPES(iter.common_dtype(), "std_var_all_cpu", [&] {
      iter.serial_for_each([&] (char** data, const int64_t* strides, int64_t size0, int64_t size1) {
        const double local_mean = mean;
        const int64_t inner_stride = strides[0];
        const int64_t outer_stride = strides[1];

        double local_sum = 0.0;
        for (const auto i : c10::irange(size1)) {
          const char* row_ptr = data[0] + outer_stride * i;
          for (const auto j : c10::irange(size0)) {
            const auto ptr = reinterpret_cast<const scalar_t*>(row_ptr + inner_stride * j);
            auto dx = (static_cast<double>(*ptr) - local_mean);
            local_sum += dx * dx;
          }
        }
        thread_sum += local_sum;
      }, {begin, end});
    });

    return thread_sum;
  };

  // ((x - mean)**2).sum()
  const double sum_dx2 = at::parallel_reduce(
      0, iter.numel(), at::internal::GRAIN_SIZE, 0.0, reduction, std::plus<>{});

  const auto var = [&] () __ubsan_ignore_float_divide_by_zero__ {
    return sum_dx2 / std::max(int64_t{0}, self.numel() - correction);
  }();
  const auto result = take_sqrt ? std::sqrt(var) : var;

  if (dtype == kFloat) {
    // Convert to infinity if out of range for a float.
    // Doing it now prevents checked_convert failing later
    return static_cast<float>(result);
  }
  return result;
}

static Tensor& std_var_out(
    const char* fname, Tensor& result, const Tensor& self,
    at::OptionalIntArrayRef dim, c10::optional<int64_t> correction_opt,
    bool keepdim, bool take_sqrt) {
  TORCH_CHECK(self.device().is_cpu() || self.device().is_cuda(),
              "std and var only supports tensors on a CPU or CUDA device, but got: ",
              self.device().type());
  TORCH_CHECK(self.layout() == Layout::Strided,
              "std and var only supports strided layout, got: ", self.layout());
  TORCH_CHECK(at::isFloatingType(self.scalar_type()) || at::isComplexType(self.scalar_type()),
              "std and var only support floating point and complex dtypes");

  TORCH_CHECK(correction_opt.has_value(),
      fname, ": the correction parameter must be given explicitly. ",
      "Call with correction=1 for the old default behavior.")
  const auto correction = *correction_opt;
  if (at::isComplexType(self.scalar_type())) {
    // For complex, calculate variance of real and imaginary components
    // separately then add to get overall variance.
    ScalarType dtype = c10::toRealValueType(get_dtype_from_result(result, {}));
    Tensor real_in = at::real(self);
    Tensor real_out = at::empty({0}, self.options().dtype(dtype));
    std_var_out(
        fname,
        real_out,
        real_in,
        dim,
        correction,
        keepdim,
        /*take_sqrt=*/false);

    Tensor imag_in = at::imag(self);
    Tensor imag_out = at::empty({0}, self.options().dtype(dtype));
    std_var_out(
        fname,
        imag_out,
        imag_in,
        dim,
        correction,
        keepdim,
        /*take_sqrt=*/false);

    at::add_out(result, real_out, imag_out);
    if (take_sqrt) {
      at::sqrt_out(result, result);
    }
    return result;
  }

  // Computation for floating point
  ScalarType dtype = get_dtype_from_result(result, {});
  auto iter = make_reduction(fname, result, self, dim, keepdim, dtype);

  if (iter.numel() == 0) {
    // Trivial reduction
    result.fill_(std::numeric_limits<double>::quiet_NaN());
    return result;
  } else if (
      result.numel() == 1 && iter.device_type() == kCPU &&
      iter.common_dtype() != kBFloat16 && iter.common_dtype() != kHalf) {
    // NOTE: CPU performance significantly regressed when attempting to port to
    // ATen,
    //   so all-reduce has a custom implementation.
    //   See https://github.com/pytorch/pytorch/pull/43858.
    result.fill_(std_var_all_cpu(self, correction, take_sqrt));
  } else {
    std_var_stub(iter.device_type(), iter, correction, take_sqrt);
  }
  return result;
}

static std::tuple<Tensor&, Tensor&> std_var_mean_out(
    const char* fname, Tensor& result1, Tensor& result2, const Tensor& self,
    at::OptionalIntArrayRef dim, c10::optional<int64_t> correction_opt,
    bool keepdim, bool take_sqrt) {
  AT_ASSERT(result1.defined() && result2.defined());
  TORCH_CHECK(self.device().is_cpu() || self.is_cuda(),
              fname, " only supports tensors on a CPU or CUDA device, got: ",
              self.device().type());
  TORCH_CHECK(self.layout() == Layout::Strided,
              fname, " only supports strided layout, got: ", self.layout());
  TORCH_CHECK(at::isFloatingType(self.scalar_type()) || at::isComplexType(self.scalar_type()),
              fname, " only support floating point and complex dtypes");
  TORCH_CHECK(result1.scalar_type() == c10::toRealValueType(result2.scalar_type()),
              fname, " expected result1 to be real and match the precision of result2. Got ",
              result1.scalar_type(), " and ", result2.scalar_type(), ".");

  TORCH_CHECK(correction_opt.has_value(),
      fname, ": the correction parameter must be given explicitly. ",
      "Call with correction=1 for the old default behavior.")
  const auto correction = *correction_opt;
  if (at::isComplexType(self.scalar_type())) {
    // For complex, calculate for real and imaginary components separately then combine as:
    // variance = var_real + var_imag
    // mean = mean_real + j * mean_imag
    ScalarType dtype = c10::toRealValueType(get_dtype_from_result(result1, {}));
    Tensor real_in = at::real(self);
    Tensor real_out_var = at::empty({0}, self.options().dtype(dtype));
    Tensor real_out_mean = at::empty({0}, self.options().dtype(dtype));
    std_var_mean_out(
        fname,
        real_out_var,
        real_out_mean,
        real_in,
        dim,
        correction,
        keepdim,
        /*take_sqrt=*/false);

    Tensor imag_in = at::imag(self);
    Tensor imag_out_var = at::empty({0}, self.options().dtype(dtype));
    Tensor imag_out_mean = at::empty({0}, self.options().dtype(dtype));
    std_var_mean_out(
        fname,
        imag_out_var,
        imag_out_mean,
        imag_in,
        dim,
        correction,
        keepdim,
        /*take_sqrt=*/false);

    at::add_out(result1, real_out_var, imag_out_var);
    if (take_sqrt) {
      at::sqrt_out(result1, result1);
    }
    at::complex_out(result2, real_out_mean, imag_out_mean);
    return std::tuple<Tensor&, Tensor&>(result1, result2);
  }

  // Computation for floating point
  ScalarType dtype = get_dtype_from_result(result1, {});
  auto iter =
      make_reduction(fname, result1, result2, self, dim, keepdim, dtype);

  if (iter.numel() == 0) {
    // Trivial reduction
    result1.fill_(std::numeric_limits<double>::quiet_NaN());
    result2.fill_(std::numeric_limits<double>::quiet_NaN());
  } else {
    std_var_stub(iter.device_type(), iter, correction, take_sqrt);
  }
  return std::tuple<Tensor&, Tensor&>(result1, result2);
}

std::tuple<Tensor, Tensor> var_mean(
<<<<<<< HEAD
    const Tensor& self, IntArrayRef dim, bool unbiased, bool keepdim) {
    TORCH_WARN_ONCE(
      "var_mean: The 'unbiased' parameter is deprecated in favor of 'correction'. "
      "Use correction=1 for Bessel's correction.");
  return at::var_mean(self, /*dim=*/at::OptionalIntArrayRef(dim),
                      /*correction=*/int64_t{unbiased ? 1 : 0}, keepdim);
}

std::tuple<Tensor, Tensor> std_mean(
    const Tensor& self, IntArrayRef dim, bool unbiased, bool keepdim) {
    TORCH_WARN_ONCE(
      "std_mean: The 'unbiased' parameter is deprecated in favor of 'correction'. "
      "Use correction=1 for Bessel's correction.");
  return at::std_mean(self, /*dim=*/at::OptionalIntArrayRef(dim),
                      /*correction=*/int64_t{unbiased ? 1 : 0}, keepdim);
=======
    const Tensor& self, at::OptionalIntArrayRef dim, bool unbiased, bool keepdim) {
  return at::var_mean(
      self, /*dim=*/at::OptionalIntArrayRef(dim),
      /*correction=*/c10::make_optional<int64_t>({unbiased ? 1 : 0}),
      keepdim);
}

std::tuple<Tensor, Tensor> std_mean(
    const Tensor& self, at::OptionalIntArrayRef dim, bool unbiased, bool keepdim) {
  return at::std_mean(
      self, /*dim=*/at::OptionalIntArrayRef(dim),
      /*correction=*/c10::make_optional<int64_t>({unbiased ? 1 : 0}),
      keepdim);
>>>>>>> e24b3a23
}

std::tuple<Tensor, Tensor> std_mean(const Tensor& self, bool unbiased) {
  TORCH_WARN_ONCE(
      "std_mean: The 'unbiased' parameter is deprecated in favor of 'correction'. "
      "Use correction=1 for Bessel's correction.");
  return at::std_mean(
      self, /*dim=*/c10::nullopt,
      /*correction=*/c10::make_optional<int64_t>({unbiased ? 1 : 0}));
}

std::tuple<Tensor, Tensor> var_mean(const Tensor& self, bool unbiased) {
  TORCH_WARN_ONCE(
      "var_mean: The 'unbiased' parameter is deprecated in favor of 'correction'. "
      "Use correction=1 for Bessel's correction.");
  return at::var_mean(
      self, /*dim=*/c10::nullopt,
      /*correction=*/c10::make_optional<int64_t>({unbiased ? 1 : 0}));
}

std::tuple<Tensor&, Tensor&> var_mean_out(
    Tensor& result1, Tensor& result2, const Tensor& self, IntArrayRef dim,
    int64_t correction, bool keepdim) {
  return std_var_mean_out(
      "var_mean", result1, result2, self, dim, correction, keepdim, false);
}

static TensorOptions options_to_value_type(TensorOptions opts) {
  auto scalar_type = typeMetaToScalarType(opts.dtype());
  return opts.dtype(c10::toRealValueType(scalar_type));
}

std::tuple<Tensor, Tensor> var_mean(
    const Tensor& self, at::OptionalIntArrayRef dim,
    c10::optional<int64_t> correction, bool keepdim) {
  Tensor result1 = at::empty({0}, options_to_value_type(self.options()));
  Tensor result2 = at::empty({0}, self.options());
  return std_var_mean_out(
      "var_mean", result1, result2, self, dim, correction, keepdim, false);
}

std::tuple<Tensor, Tensor> std_mean(
    const Tensor& self, at::OptionalIntArrayRef dim,
    c10::optional<int64_t> correction, bool keepdim) {
  Tensor result1 = at::empty({0}, options_to_value_type(self.options()));
  Tensor result2 = at::empty({0}, self.options());
  return std_var_mean_out(
      "std_mean", result1, result2, self, dim, correction, keepdim, true);
}

Tensor var(const Tensor& self, bool unbiased) {
  TORCH_WARN_ONCE(
      "var: The 'unbiased' parameter is deprecated in favor of 'correction'. "
      "Use correction=1 for Bessel's correction.");
  return at::var(
      self, /*dim=*/c10::nullopt,
      /*correction=*/c10::make_optional<int64_t>({unbiased ? 1 : 0}));
}

<<<<<<< HEAD
Tensor var(const Tensor& self, IntArrayRef dim, bool unbiased, bool keepdim) {
    TORCH_WARN_ONCE(
      "var: The 'unbiased' parameter is deprecated in favor of 'correction'. "
      "Use correction=1 for Bessel's correction.");
  return at::var(self, /*dim=*/at::OptionalIntArrayRef(dim),
                 /*correction=*/int64_t{unbiased ? 1 : 0}, keepdim);
}

Tensor& var_out(const Tensor& self, IntArrayRef dim, bool unbiased, bool keepdim, Tensor& result) {
  TORCH_WARN_ONCE(
    "var: The 'unbiased' parameter is deprecated in favor of 'correction'. "
    "Use correction=1 for Bessel's correction.");
  return at::var_out(result, self, /*dim=*/at::OptionalIntArrayRef(dim),
                     /*correction=*/int64_t{unbiased ? 1 : 0}, keepdim);
=======
Tensor var(const Tensor& self, at::OptionalIntArrayRef dim, bool unbiased, bool keepdim) {
  return at::var(
      self, /*dim=*/at::OptionalIntArrayRef(dim),
      /*correction=*/c10::make_optional<int64_t>({unbiased ? 1 : 0}),
      keepdim);
}

Tensor& var_out(const Tensor& self, at::OptionalIntArrayRef dim, bool unbiased, bool keepdim, Tensor& result) {
  return at::var_out(
      result, self, /*dim=*/at::OptionalIntArrayRef(dim),
      /*correction=*/c10::make_optional<int64_t>({unbiased ? 1 : 0}),
      keepdim);
>>>>>>> e24b3a23
}

Tensor std(const Tensor& self, bool unbiased) {
  TORCH_WARN_ONCE(
      "std: The 'unbiased' parameter is deprecated in favor of 'correction'. "
      "Use correction=1 for Bessel's correction.");
  return at::std(
      self, /*dim=*/c10::nullopt, /*correction=*/c10::make_optional<int64_t>({unbiased ? 1 : 0}));
}

<<<<<<< HEAD
Tensor std(const Tensor& self, IntArrayRef dim, bool unbiased, bool keepdim) {
  TORCH_WARN_ONCE(
    "std: The 'unbiased' parameter is deprecated in favor of 'correction'. "
    "Use correction=1 for Bessel's correction.");
  return at::std(self, /*dim=*/at::OptionalIntArrayRef(dim),
                 /*correction=*/int64_t{unbiased ? 1 : 0}, keepdim);
}

Tensor& std_out(const Tensor& self, IntArrayRef dim, bool unbiased, bool keepdim, Tensor& result) {
  TORCH_WARN_ONCE(
      "std: The 'unbiased' parameter is deprecated in favor of 'correction'. "
      "Use correction=1 for Bessel's correction.");
  return at::std_out(result, self, /*dim=*/at::OptionalIntArrayRef(dim),
                     /*correction=*/int64_t{unbiased ? 1 : 0}, keepdim);
=======
Tensor std(const Tensor& self, at::OptionalIntArrayRef dim, bool unbiased, bool keepdim) {
  return at::std(self, dim,
                 /*correction=*/c10::make_optional<int64_t>({unbiased ? 1 : 0}), keepdim);
}

Tensor& std_out(const Tensor& self, at::OptionalIntArrayRef opt_dim, bool unbiased, bool keepdim, Tensor& result) {
  return at::std_out(result, self, opt_dim,
                     /*correction=*/c10::make_optional<int64_t>({unbiased ? 1 : 0}), keepdim);
>>>>>>> e24b3a23
}

Tensor std(const Tensor& self, at::OptionalIntArrayRef dim,
           c10::optional<int64_t> correction, bool keepdim) {
  Tensor result = at::empty({0}, options_to_value_type(self.options()));
  return std_var_out("std", result, self, dim, correction, keepdim, true);
}

Tensor& std_out(
    const Tensor& self, at::OptionalIntArrayRef dim,
    c10::optional<int64_t> correction, bool keepdim, Tensor& result) {
  return std_var_out("std", result, self, dim, correction, keepdim, true);
}

Tensor& var_out(
    const Tensor& self, at::OptionalIntArrayRef dim,
    c10::optional<int64_t> correction, bool keepdim, Tensor& result) {
  return std_var_out("var", result, self, dim, correction, keepdim, false);
}

Tensor var(
    const Tensor& self, at::OptionalIntArrayRef dim,
    c10::optional<int64_t> correction, bool keepdim) {
  Tensor result = at::empty({0}, options_to_value_type(self.options()));
  return std_var_out("var", result, self, dim, correction, keepdim, false);
}

Tensor std(const Tensor& self, DimnameList dim, bool unbiased, bool keepdim) {
  return at::std(self, dimnames_to_positions(self, dim), unbiased, keepdim);
}

Tensor& std_out(const Tensor& self, DimnameList dim, bool unbiased, bool keepdim, Tensor& result) {
  return at::std_out(result, self, dimnames_to_positions(self, dim), unbiased, keepdim);
}

Tensor var(const Tensor& self, DimnameList dim, bool unbiased, bool keepdim) {
  return at::var(self, dimnames_to_positions(self, dim), unbiased, keepdim);
}

Tensor& var_out(const Tensor& self, DimnameList dim, bool unbiased, bool keepdim, Tensor& result) {
  return at::var_out(
      result, self, dimnames_to_positions(self, dim), unbiased, keepdim);
}

std::tuple<Tensor,Tensor> var_mean(const Tensor& self, DimnameList dim, bool unbiased, bool keepdim) {
  return at::var_mean(self, dimnames_to_positions(self, dim), unbiased, keepdim);
}

std::tuple<Tensor,Tensor> std_mean(const Tensor& self, DimnameList dim, bool unbiased, bool keepdim) {
  return at::std_mean(self, dimnames_to_positions(self, dim), unbiased, keepdim);
}

Tensor std(const Tensor& self, DimnameList dim, c10::optional<int64_t> correction, bool keepdim) {
  return at::std(self, dimnames_to_positions(self, dim), correction, keepdim);
}

Tensor& std_out(const Tensor& self, DimnameList dim, c10::optional<int64_t> correction,
                bool keepdim, Tensor& result) {
  return at::std_out(result, self, dimnames_to_positions(self, dim), correction, keepdim);
}

Tensor var(const Tensor& self, DimnameList dim, c10::optional<int64_t> correction, bool keepdim) {
  return at::var(self, dimnames_to_positions(self, dim), correction, keepdim);
}

Tensor& var_out(const Tensor& self, DimnameList dim, c10::optional<int64_t> correction,
                bool keepdim, Tensor& result) {
  return at::var_out(
      result, self, dimnames_to_positions(self, dim), correction, keepdim);
}

std::tuple<Tensor,Tensor> var_mean(const Tensor& self, DimnameList dim,
                                   c10::optional<int64_t> correction, bool keepdim) {
  return at::var_mean(self, dimnames_to_positions(self, dim), correction, keepdim);
}

std::tuple<Tensor,Tensor> std_mean(const Tensor& self, DimnameList dim,
                                   c10::optional<int64_t> correction, bool keepdim) {
  return at::std_mean(self, dimnames_to_positions(self, dim), correction, keepdim);
}

Tensor& norm_out(const Tensor& self, const optional<Scalar>& p, DimnameList dim, bool keepdim, ScalarType dtype, Tensor& result) {
  return at::norm_out(result, self, p, dimnames_to_positions(self, dim), keepdim, dtype);
}

Tensor& norm_out(const Tensor& self, const optional<Scalar>& p, DimnameList dim, bool keepdim, Tensor& result) {
  return at::norm_out(result, self, p, dimnames_to_positions(self, dim), keepdim);
}

Tensor norm(const Tensor& self, const optional<Scalar>& p, DimnameList dim, bool keepdim, ScalarType dtype) {
  return at::norm(self, p, dimnames_to_positions(self, dim), keepdim, dtype);
}

Tensor norm(const Tensor& self, const optional<Scalar>& p, DimnameList dim, bool keepdim) {
  return at::norm(self, p, dimnames_to_positions(self, dim), keepdim);
}

Tensor any(const Tensor& self, Dimname dim, bool keepdim) {
  reportNYIDimnameOverload("any");
}
Tensor& any_out(const Tensor &self, Dimname dim, bool keepdim, Tensor& result) {
  reportNYIDimnameOverload("any");
}
Tensor all(const Tensor& self, Dimname dim, bool keepdim) {
  reportNYIDimnameOverload("all");
}
Tensor& all_out(const Tensor &self, Dimname dim, bool keepdim, Tensor& result) {
  reportNYIDimnameOverload("all");
}
Tensor logcumsumexp(const Tensor& self, Dimname dim) {
  return at::logcumsumexp(self, dimname_to_position(self, dim));
}
Tensor& logcumsumexp_out(const Tensor& self, Dimname dim, Tensor& result) {
  return at::logcumsumexp_out(result, self, dimname_to_position(self, dim));
}
Tensor cumsum(const Tensor& self, Dimname dim, c10::optional<ScalarType> dtype) {
  return at::cumsum(self, dimname_to_position(self, dim), dtype);
}
Tensor& cumsum_(Tensor& self, Dimname dim, c10::optional<ScalarType> dtype) {
  return at::cumsum_out(self, self, dimname_to_position(self, dim), dtype);
}
Tensor& cumsum_out(const Tensor& self, Dimname dim, c10::optional<ScalarType> dtype, Tensor& result) {
  return at::cumsum_out(result, self, dimname_to_position(self, dim), dtype);
}
Tensor cumprod(const Tensor& self, Dimname dim, c10::optional<ScalarType> dtype) {
  return at::cumprod(self, dimname_to_position(self, dim), dtype);
}
Tensor& cumprod_(Tensor& self, Dimname dim, c10::optional<ScalarType> dtype) {
  return at::cumprod_out(self, self, dimname_to_position(self, dim), dtype);
}
Tensor& cumprod_out(const Tensor& self, Dimname dim, c10::optional<ScalarType> dtype, Tensor& result) {
  return at::cumprod_out(result, self, dimname_to_position(self, dim), dtype);
}
std::tuple<Tensor, Tensor> cummax(const Tensor& self, Dimname dim) {
  return at::cummax(self, dimname_to_position(self, dim));
}
std::tuple<Tensor&, Tensor&> cummax_out(const Tensor& self, Dimname dim, Tensor& values, Tensor& indices) {
  return at::cummax_out(values, indices, self, dimname_to_position(self, dim));
}
std::tuple<Tensor, Tensor> cummin(const Tensor& self, Dimname dim) {
  return at::cummin(self, dimname_to_position(self, dim));
}
std::tuple<Tensor&, Tensor&> cummin_out(const Tensor& self, Dimname dim, Tensor& values, Tensor& indices) {
  return at::cummin_out(values, indices, self, dimname_to_position(self, dim));
}

Tensor dist(const Tensor &self, const Tensor& other, const Scalar& p){
  return at::norm(self - other, p);
}

bool cpu_equal(const Tensor& self, const Tensor& other) {
  if (!at::namedinference::are_names_equal(
        self.unsafeGetTensorImpl(), other.unsafeGetTensorImpl())) {
    return false;
  }
  at::NoNamesGuard guard;
  TORCH_CHECK(self.device() == other.device(), "Cannot compare two tensors on "
              "different devices. Got: ", self.device(), " and ", other.device());
  if (!self.is_same_size(other)) {
    return false;
  }
  std::atomic<bool> result{true};
  auto iter = TensorIteratorConfig()
    .add_input(self)
    .add_input(other)
    .allow_cpu_scalars(true)
    .promote_inputs_to_common_dtype(true)
    .build();

  AT_DISPATCH_ALL_TYPES_AND_COMPLEX_AND3(kBool, kBFloat16, kHalf, iter.input_dtype(), "equal_cpu", [&] {
    iter.for_each([&](char** data, const int64_t *strides, int64_t dim_size) {
      if (!result) {
          return;
      }
      char* self_data = data[0];
      char* other_data = data[1];
      for (const auto i : c10::irange(dim_size)) {
        (void)i; //Suppress unused variable warning
        if (c10::load<scalar_t>(self_data) != c10::load<scalar_t>(other_data)) {
          result = false;
          return;
        }
        self_data += strides[0];
        other_data += strides[1];
      }
    });
  });
  return result.load();
}

// max(dim), min(dim), topk(dim), mode(dim), are examples of reduction
// functions that select values. value_selecting_reduction_backward is the
// backward function for those operators; it propagates the grad to the
// specific value locations referred to at `indices`.
Tensor value_selecting_reduction_backward(const Tensor& grad, int64_t dim, const Tensor& indices, IntArrayRef sizes, bool keepdim) {
  auto inplace_scatter_if_not_tensor_subclass =
      [&](const Tensor& grad_out, const Tensor& indices_) {
        auto grad_in = at::zeros(sizes, grad_out.options());
        if (areAnyTensorSubclassLike({grad, indices})) {
          return grad_in.scatter(dim, indices_, grad_out);
        }
        return grad_in.scatter_(dim, indices_, grad_out);
      };

  if (!keepdim && sizes.size() > 0) {
    auto grad_ = grad.unsqueeze(dim);
    auto indices_ = indices.unsqueeze(dim);
    return inplace_scatter_if_not_tensor_subclass(grad_, indices_);
  }
  return inplace_scatter_if_not_tensor_subclass(grad, indices);
}

Tensor sum_csr(const Tensor &self, c10::optional<ScalarType> dtype) {
  return self.values().sum(dtype);
}

} // namespace native
} // namespace at<|MERGE_RESOLUTION|>--- conflicted
+++ resolved
@@ -1751,24 +1751,10 @@
 }
 
 std::tuple<Tensor, Tensor> var_mean(
-<<<<<<< HEAD
-    const Tensor& self, IntArrayRef dim, bool unbiased, bool keepdim) {
-    TORCH_WARN_ONCE(
+    const Tensor& self, at::OptionalIntArrayRef dim, bool unbiased, bool keepdim) {
+  TORCH_WARN_ONCE(
       "var_mean: The 'unbiased' parameter is deprecated in favor of 'correction'. "
       "Use correction=1 for Bessel's correction.");
-  return at::var_mean(self, /*dim=*/at::OptionalIntArrayRef(dim),
-                      /*correction=*/int64_t{unbiased ? 1 : 0}, keepdim);
-}
-
-std::tuple<Tensor, Tensor> std_mean(
-    const Tensor& self, IntArrayRef dim, bool unbiased, bool keepdim) {
-    TORCH_WARN_ONCE(
-      "std_mean: The 'unbiased' parameter is deprecated in favor of 'correction'. "
-      "Use correction=1 for Bessel's correction.");
-  return at::std_mean(self, /*dim=*/at::OptionalIntArrayRef(dim),
-                      /*correction=*/int64_t{unbiased ? 1 : 0}, keepdim);
-=======
-    const Tensor& self, at::OptionalIntArrayRef dim, bool unbiased, bool keepdim) {
   return at::var_mean(
       self, /*dim=*/at::OptionalIntArrayRef(dim),
       /*correction=*/c10::make_optional<int64_t>({unbiased ? 1 : 0}),
@@ -1777,11 +1763,13 @@
 
 std::tuple<Tensor, Tensor> std_mean(
     const Tensor& self, at::OptionalIntArrayRef dim, bool unbiased, bool keepdim) {
+  TORCH_WARN_ONCE(
+      "std_mean: The 'unbiased' parameter is deprecated in favor of 'correction'. "
+      "Use correction=1 for Bessel's correction.");
   return at::std_mean(
       self, /*dim=*/at::OptionalIntArrayRef(dim),
       /*correction=*/c10::make_optional<int64_t>({unbiased ? 1 : 0}),
       keepdim);
->>>>>>> e24b3a23
 }
 
 std::tuple<Tensor, Tensor> std_mean(const Tensor& self, bool unbiased) {
@@ -1841,23 +1829,10 @@
       /*correction=*/c10::make_optional<int64_t>({unbiased ? 1 : 0}));
 }
 
-<<<<<<< HEAD
-Tensor var(const Tensor& self, IntArrayRef dim, bool unbiased, bool keepdim) {
-    TORCH_WARN_ONCE(
+Tensor var(const Tensor& self, at::OptionalIntArrayRef dim, bool unbiased, bool keepdim) {
+  TORCH_WARN_ONCE(
       "var: The 'unbiased' parameter is deprecated in favor of 'correction'. "
       "Use correction=1 for Bessel's correction.");
-  return at::var(self, /*dim=*/at::OptionalIntArrayRef(dim),
-                 /*correction=*/int64_t{unbiased ? 1 : 0}, keepdim);
-}
-
-Tensor& var_out(const Tensor& self, IntArrayRef dim, bool unbiased, bool keepdim, Tensor& result) {
-  TORCH_WARN_ONCE(
-    "var: The 'unbiased' parameter is deprecated in favor of 'correction'. "
-    "Use correction=1 for Bessel's correction.");
-  return at::var_out(result, self, /*dim=*/at::OptionalIntArrayRef(dim),
-                     /*correction=*/int64_t{unbiased ? 1 : 0}, keepdim);
-=======
-Tensor var(const Tensor& self, at::OptionalIntArrayRef dim, bool unbiased, bool keepdim) {
   return at::var(
       self, /*dim=*/at::OptionalIntArrayRef(dim),
       /*correction=*/c10::make_optional<int64_t>({unbiased ? 1 : 0}),
@@ -1865,11 +1840,13 @@
 }
 
 Tensor& var_out(const Tensor& self, at::OptionalIntArrayRef dim, bool unbiased, bool keepdim, Tensor& result) {
+  TORCH_WARN_ONCE(
+      "var: The 'unbiased' parameter is deprecated in favor of 'correction'. "
+      "Use correction=1 for Bessel's correction.");
   return at::var_out(
       result, self, /*dim=*/at::OptionalIntArrayRef(dim),
       /*correction=*/c10::make_optional<int64_t>({unbiased ? 1 : 0}),
       keepdim);
->>>>>>> e24b3a23
 }
 
 Tensor std(const Tensor& self, bool unbiased) {
@@ -1880,31 +1857,20 @@
       self, /*dim=*/c10::nullopt, /*correction=*/c10::make_optional<int64_t>({unbiased ? 1 : 0}));
 }
 
-<<<<<<< HEAD
-Tensor std(const Tensor& self, IntArrayRef dim, bool unbiased, bool keepdim) {
-  TORCH_WARN_ONCE(
-    "std: The 'unbiased' parameter is deprecated in favor of 'correction'. "
-    "Use correction=1 for Bessel's correction.");
-  return at::std(self, /*dim=*/at::OptionalIntArrayRef(dim),
-                 /*correction=*/int64_t{unbiased ? 1 : 0}, keepdim);
-}
-
-Tensor& std_out(const Tensor& self, IntArrayRef dim, bool unbiased, bool keepdim, Tensor& result) {
+Tensor std(const Tensor& self, at::OptionalIntArrayRef dim, bool unbiased, bool keepdim) {
   TORCH_WARN_ONCE(
       "std: The 'unbiased' parameter is deprecated in favor of 'correction'. "
       "Use correction=1 for Bessel's correction.");
-  return at::std_out(result, self, /*dim=*/at::OptionalIntArrayRef(dim),
-                     /*correction=*/int64_t{unbiased ? 1 : 0}, keepdim);
-=======
-Tensor std(const Tensor& self, at::OptionalIntArrayRef dim, bool unbiased, bool keepdim) {
   return at::std(self, dim,
                  /*correction=*/c10::make_optional<int64_t>({unbiased ? 1 : 0}), keepdim);
 }
 
 Tensor& std_out(const Tensor& self, at::OptionalIntArrayRef opt_dim, bool unbiased, bool keepdim, Tensor& result) {
+  TORCH_WARN_ONCE(
+      "std: The 'unbiased' parameter is deprecated in favor of 'correction'. "
+      "Use correction=1 for Bessel's correction.");
   return at::std_out(result, self, opt_dim,
                      /*correction=*/c10::make_optional<int64_t>({unbiased ? 1 : 0}), keepdim);
->>>>>>> e24b3a23
 }
 
 Tensor std(const Tensor& self, at::OptionalIntArrayRef dim,
