--- conflicted
+++ resolved
@@ -94,27 +94,6 @@
         pm = PassManager()
         self.assertRaises(TypeError, pm.add_checks, check_bad_args)
 
-<<<<<<< HEAD
-
-class TestPassPipelineManager(TestCase):
-    def test_pass_pipeline_manager(self):
-        """
-        Tests that the pass pipeline manager runs the pass managers correctly.
-        """
-        m = AddModule()
-        traced_m = torch.fx.symbolic_trace(m)
-
-        pm1 = PassManager(passes=[replace_add_with_mul_pass])
-        pm2 = PassManager(passes=[replace_mul_with_sub_pass])
-
-        ppm = PassPipelineManager(pass_managers=[pm1, pm2])
-        ppm(traced_m)
-
-        # Check that all call_function nodes are divs
-        for node in traced_m.graph.nodes:
-            if node.op == "call_function":
-                self.assertEqual(node.target, torch.div)
-=======
     def test_topological_sort(self):
         """
         Tests that passes are correctly ordered based on contraints.
@@ -160,4 +139,22 @@
         ]
         sorted = topological_sort_passes(passes, constraints)
         self.assertEqual(sorted, [pass5, pass4, pass2, pass3, pass1, pass0])
->>>>>>> 8198cdc0
+
+class TestPassPipelineManager(TestCase):
+    def test_pass_pipeline_manager(self):
+        """
+        Tests that the pass pipeline manager runs the pass managers correctly.
+        """
+        m = AddModule()
+        traced_m = torch.fx.symbolic_trace(m)
+
+        pm1 = PassManager(passes=[replace_add_with_mul_pass])
+        pm2 = PassManager(passes=[replace_mul_with_div_pass])
+
+        ppm = PassPipelineManager(pass_managers=[pm1, pm2])
+        ppm(traced_m)
+
+        # Check that all call_function nodes are divs
+        for node in traced_m.graph.nodes:
+            if node.op == "call_function":
+                self.assertEqual(node.target, torch.div)